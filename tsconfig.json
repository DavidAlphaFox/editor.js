--- conflicted
+++ resolved
@@ -4,11 +4,7 @@
     "target": "es2017",
     "declaration": false,
     "moduleResolution": "node", // This resolution strategy attempts to mimic the Node.js module resolution mechanism at runtime
-<<<<<<< HEAD
-    "lib": ["dom", "es2017", "es2018", "ES2019", "ES2022"],
-=======
     "lib": ["dom", "es2017", "es2018", "es2019"],
->>>>>>> cd06bfc9
 
     // allows to import .json files for i18n
     "resolveJsonModule": true,
