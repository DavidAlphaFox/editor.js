--- conflicted
+++ resolved
@@ -61,9 +61,14 @@
   subject[0].dispatchEvent(pasteEvent);
 
   return subject;
-<<<<<<< HEAD
 });
 
+/**
+ * Copy command to dispatch copy event on subject
+ *
+ * @usage
+ * cy.get('div').copy().then(data => {})
+ */
 Cypress.Commands.add('copy', { prevSubject: true }, async (subject) => {
   const clipboardData: {[type: string]: any} = {};
 
@@ -84,6 +89,12 @@
   return clipboardData;
 });
 
+/**
+ * Cut command to dispatch cut event on subject
+ *
+ * @usage
+ * cy.get('div').cut().then(data => {})
+ */
 Cypress.Commands.add('cut', { prevSubject: true }, async (subject) => {
   const clipboardData: {[type: string]: any} = {};
 
@@ -102,6 +113,4 @@
   subject[0].dispatchEvent(copyEvent);
 
   return clipboardData;
-=======
->>>>>>> a88dc8e3
 });