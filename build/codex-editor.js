--- conflicted
+++ resolved
@@ -61,396 +61,267 @@
 /******/ 	__webpack_require__.p = "";
 /******/
 /******/ 	// Load entry module and return exports
-/******/ 	return __webpack_require__(__webpack_require__.s = 22);
+/******/ 	return __webpack_require__(__webpack_require__.s = 24);
 /******/ })
 /************************************************************************/
 /******/ ([
 /* 0 */
 /***/ (function(module, exports, __webpack_require__) {
 
-<<<<<<< HEAD
-	/**
-	 * Codex Editor
-	 *
-	 * Short Description (눈_눈;)
-	 * @version 2.0.0
-	 *
-	 * How to start?
-	 * Example:
-	 *           new CodexEditor({
-	 *                holderId : 'codex-editor',
-	 *                initialBlock : 'paragraph',
-	 *                placeholder : 'Write your story....',
-	 *                tools: {
-	 *                    quote: Quote,
-	 *                    anotherTool : AnotherTool
-	 *                },
-	 *                toolsConfig: {
-	 *                     quote: {
-	 *                        iconClassname : 'quote-icon',
-	 *                        displayInToolbox : true,
-	 *                        enableLineBreaks : true
-	 *                     },
-	 *                     anotherTool: {
-	 *                        iconClassname : 'tool-icon'
-	 *                     }
-	 *                 }
-	 *            });
-	 *
-	 * - tools is an object: {
-	 *       pluginName: PluginClass,
-	 *       .....
-	 *   }
-	 * - toolsConfig is an additional configuration that uses Codex Editor API
-	 *      iconClassname - CSS classname of toolbox icon
-	 *      displayInToolbox - if you want to see your Tool in toolbox hided in "plus" button, than set "True". By default : "False"
-	 *      enableLineBreaks - by default enter creates new block that set as initialblock, but if you set this property "True", enter will break the lines in current block
-	 *
-	 * @author CodeX-Team <https://ifmo.su>
-	 *
-	 */
-	
-	/**
-	 * @typedef {CodexEditor} CodexEditor - editor class
-	 */
-	
-	/**
-	 * @typedef {Object} EditorConfig
-	 * @property {String} holderId - Element to append Editor
-	 * ...
-	 */
-	
-	'use strict';
-	
-	/**
-	 * Require Editor modules places in components/modules dir
-	 */
-	
-	var _createClass = function () { function defineProperties(target, props) { for (var i = 0; i < props.length; i++) { var descriptor = props[i]; descriptor.enumerable = descriptor.enumerable || false; descriptor.configurable = true; if ("value" in descriptor) descriptor.writable = true; Object.defineProperty(target, descriptor.key, descriptor); } } return function (Constructor, protoProps, staticProps) { if (protoProps) defineProperties(Constructor.prototype, protoProps); if (staticProps) defineProperties(Constructor, staticProps); return Constructor; }; }();
-	
-	function _classCallCheck(instance, Constructor) { if (!(instance instanceof Constructor)) { throw new TypeError("Cannot call a class as a function"); } }
-	
-	var modules = (["blockManager.js","eventDispatcher.js","renderer.js","toolbar.js","tools.js","ui.js"]).map(function (module) {
-	
-	    return __webpack_require__(1)("./" + module);
-	});
-	
-	/**
-	 * @class
-	 *
-	 * @classdesc CodeX Editor base class
-	 *
-	 * @property this.config - all settings
-	 * @property this.moduleInstances - constructed editor components
-	 *
-	 * @type {CodexEditor}
-	 */
-	module.exports = function () {
-	    _createClass(CodexEditor, null, [{
-	        key: 'version',
-	
-	
-	        /** Editor version */
-	        get: function get() {
-	
-	            return ("2.0.0");
-	        }
-	
-	        /**
-	         * @param {EditorConfig} config - user configuration
-	         *
-	         */
-	
-	    }]);
-	
-	    function CodexEditor(config) {
-	        var _this = this;
-	
-	        _classCallCheck(this, CodexEditor);
-	
-	        /**
-	         * Configuration object
-	         */
-	        this.config = {};
-	
-	        /**
-	         * Editor Components
-	         */
-	        this.moduleInstances = {};
-	
-	        Promise.resolve().then(function () {
-	
-	            _this.configuration = config;
-	        }).then(function () {
-	            return _this.init();
-	        }).then(function () {
-	            return _this.start();
-	        }).then(function () {
-	
-	            console.log('CodeX Editor is ready');
-	        }).catch(function (error) {
-	
-	            console.log('CodeX Editor does not ready beecause of %o', error);
-	        });
-	    }
-	
-	    /**
-	     * Setting for configuration
-	     * @param {Object} config
-	     */
-	
-	
-	    _createClass(CodexEditor, [{
-	        key: 'init',
-	
-	
-	        /**
-	         * Initializes modules:
-	         *  - make and save instances
-	         *  - configure
-	         */
-	        value: function init() {
-	
-	            /**
-	             * Make modules instances and save it to the @property this.moduleInstances
-	             */
-	            this.constructModules();
-	
-	            /**
-	             * Modules configuration
-	             */
-	            this.configureModules();
-	        }
-	
-	        /**
-	         * Make modules instances and save it to the @property this.moduleInstances
-	         */
-	
-	    }, {
-	        key: 'constructModules',
-	        value: function constructModules() {
-	            var _this2 = this;
-	
-	            modules.forEach(function (Module) {
-	
-	                try {
-	
-	                    _this2.moduleInstances[Module.name] = new Module({
-	                        config: _this2.configuration
-	                    });
-	                } catch (e) {
-	
-	                    console.log('Module %o skipped because %o', Module, e);
-	                }
-	            });
-	        }
-	
-	        /**
-	         * Modules instances configuration:
-	         *  - pass other modules to the 'state' property
-	         *  - ...
-	         */
-	
-	    }, {
-	        key: 'configureModules',
-	        value: function configureModules() {
-	
-	            for (var name in this.moduleInstances) {
-	
-	                /**
-	                 * Module does not need self-instance
-	                 */
-	                this.moduleInstances[name].state = this.getModulesDiff(name);
-	            }
-	        }
-	
-	        /**
-	         * Return modules without passed name
-	         */
-	
-	    }, {
-	        key: 'getModulesDiff',
-	        value: function getModulesDiff(name) {
-	
-	            var modules = {};
-	
-	            for (var moduleName in this.moduleInstances) {
-	
-	                /**
-	                 * Skip module with passed name
-	                 */
-	                if (moduleName === name) {
-	
-	                    continue;
-	                }
-	                modules[moduleName] = this.moduleInstances[moduleName];
-	            }
-	
-	            return modules;
-	        }
-	
-	        /**
-	         * Start Editor!
-	         *
-	         * @return {Promise}
-	         */
-	
-	    }, {
-	        key: 'start',
-	        value: function start() {
-	
-	            var prepareDecorator = function prepareDecorator(module) {
-	                return module.prepare();
-	            };
-	
-	            return Promise.resolve().then(prepareDecorator(this.moduleInstances.ui)).then(prepareDecorator(this.moduleInstances.Tools)).then(prepareDecorator(this.moduleInstances.BlockManager)).catch(function (error) {
-	
-	                console.log('Error occured', error);
-	            });
-	        }
-	    }, {
-	        key: 'configuration',
-	        set: function set() {
-	            var config = arguments.length > 0 && arguments[0] !== undefined ? arguments[0] : {};
-	
-	
-	            this.config.holderId = config.holderId;
-	            this.config.placeholder = config.placeholder || 'write your story...';
-	            this.config.sanitizer = config.sanitizer || {
-	                p: true,
-	                b: true,
-	                a: true
-	            };
-	
-	            this.config.hideToolbar = config.hideToolbar ? config.hideToolbar : false;
-	            this.config.tools = config.tools || {};
-	            this.config.toolsConfig = config.toolsConfig || {};
-	        }
-	
-	        /**
-	         * Returns private property
-	         * @returns {{}|*}
-	         */
-	        ,
-	        get: function get() {
-	
-	            return this.config;
-	        }
-	    }]);
-	
-	    return CodexEditor;
-	}();
-	
-	// module.exports = (function (editor) {
-	//
-	//     'use strict';
-	//
-	//     editor.version = VERSION;
-	//     editor.scriptPrefix = 'cdx-script-';
-	//
-	//     var init = function () {
-	//
-	//         editor.core          = require('./modules/core');
-	//         editor.tools         = require('./modules/tools');
-	//         editor.ui            = require('./modules/ui');
-	//         editor.transport     = require('./modules/transport');
-	//         editor.renderer      = require('./modules/renderer');
-	//         editor.saver         = require('./modules/saver');
-	//         editor.content       = require('./modules/content');
-	//         editor.toolbar       = require('./modules/toolbar/toolbar');
-	//         editor.callback      = require('./modules/callbacks');
-	//         editor.draw          = require('./modules/draw');
-	//         editor.caret         = require('./modules/caret');
-	//         editor.notifications = require('./modules/notifications');
-	//         editor.parser        = require('./modules/parser');
-	//         editor.sanitizer     = require('./modules/sanitizer');
-	//         editor.listeners     = require('./modules/listeners');
-	//         editor.destroyer     = require('./modules/destroyer');
-	//         editor.paste         = require('./modules/paste');
-	//
-	//     };
-	//
-	//     /**
-	//      * @public
-	//      * holds initial settings
-	//      */
-	//     editor.settings = {
-	//         tools     : ['paragraph', 'header', 'picture', 'list', 'quote', 'code', 'twitter', 'instagram', 'smile'],
-	//         holderId  : 'codex-editor',
-	//
-	//         // Type of block showing on empty editor
-	//         initialBlockPlugin: 'paragraph'
-	//     };
-	//
-	//     /**
-	//      * public
-	//      *
-	//      * Static nodes
-	//      */
-	//     editor.nodes = {
-	//         holder            : null,
-	//         wrapper           : null,
-	//         toolbar           : null,
-	//         inlineToolbar     : {
-	//             wrapper : null,
-	//             buttons : null,
-	//             actions : null
-	//         },
-	//         toolbox           : null,
-	//         notifications     : null,
-	//         plusButton        : null,
-	//         showSettingsButton: null,
-	//         showTrashButton   : null,
-	//         blockSettings     : null,
-	//         pluginSettings    : null,
-	//         defaultSettings   : null,
-	//         toolbarButtons    : {}, // { type : DomEl, ... }
-	//         redactor          : null
-	//     };
-	//
-	//     /**
-	//      * @public
-	//      *
-	//      * Output state
-	//      */
-	//     editor.state = {
-	//         jsonOutput  : [],
-	//         blocks      : [],
-	//         inputs      : []
-	//     };
-	//
-	//     /**
-	//     * @public
-	//     * Editor plugins
-	//     */
-	//     editor.tools = {};
-	//
-	//     editor.start = function (userSettings) {
-	//
-	//         init();
-	//
-	//         editor.core.prepare(userSettings)
-	//
-	//         // If all ok, make UI, bind events and parse initial-content
-	//             .then(editor.ui.prepare)
-	//             .then(editor.tools.prepare)
-	//             .then(editor.sanitizer.prepare)
-	//             .then(editor.paste.prepare)
-	//             .then(editor.transport.prepare)
-	//             .then(editor.renderer.makeBlocksFromData)
-	//             .then(editor.ui.saveInputs)
-	//             .catch(function (error) {
-	//
-	//                 editor.core.log('Initialization failed with error: %o', 'warn', error);
-	//
-	//             });
-	//
-	//     };
-	//
-	//     return editor;
-	//
-	// })({});
-=======
+"use strict";
+
+
+Object.defineProperty(exports, "__esModule", {
+    value: true
+});
+
+var _typeof = typeof Symbol === "function" && typeof Symbol.iterator === "symbol" ? function (obj) { return typeof obj; } : function (obj) { return obj && typeof Symbol === "function" && obj.constructor === Symbol && obj !== Symbol.prototype ? "symbol" : typeof obj; };
+
+var _createClass = function () { function defineProperties(target, props) { for (var i = 0; i < props.length; i++) { var descriptor = props[i]; descriptor.enumerable = descriptor.enumerable || false; descriptor.configurable = true; if ("value" in descriptor) descriptor.writable = true; Object.defineProperty(target, descriptor.key, descriptor); } } return function (Constructor, protoProps, staticProps) { if (protoProps) defineProperties(Constructor.prototype, protoProps); if (staticProps) defineProperties(Constructor, staticProps); return Constructor; }; }();
+
+function _toConsumableArray(arr) { if (Array.isArray(arr)) { for (var i = 0, arr2 = Array(arr.length); i < arr.length; i++) { arr2[i] = arr[i]; } return arr2; } else { return Array.from(arr); } }
+
+function _classCallCheck(instance, Constructor) { if (!(instance instanceof Constructor)) { throw new TypeError("Cannot call a class as a function"); } }
+
+/**
+ * DOM manupulations helper
+ */
+var Dom = function () {
+    function Dom() {
+        _classCallCheck(this, Dom);
+    }
+
+    _createClass(Dom, null, [{
+        key: 'make',
+
+
+        /**
+         * Helper for making Elements with classname and attributes
+         *
+         * @param  {string} tagName           - new Element tag name
+         * @param  {array|string} classNames  - list or name of CSS classname(s)
+         * @param  {Object} attributes        - any attributes
+         * @return {Element}
+         */
+        value: function make(tagName) {
+            var classNames = arguments.length > 1 && arguments[1] !== undefined ? arguments[1] : null;
+            var attributes = arguments.length > 2 && arguments[2] !== undefined ? arguments[2] : {};
+
+
+            var el = document.createElement(tagName);
+
+            if (Array.isArray(classNames)) {
+                var _el$classList;
+
+                (_el$classList = el.classList).add.apply(_el$classList, _toConsumableArray(classNames));
+            } else if (classNames) {
+
+                el.classList.add(classNames);
+            }
+
+            for (var attrName in attributes) {
+
+                el[attrName] = attributes[attrName];
+            }
+
+            return el;
+        }
+
+        /**
+         * Append one or several elements to the parent
+         *
+         * @param  {Element} parent    - where to append
+         * @param  {Element|Element[]} - element ore elements list
+         */
+
+    }, {
+        key: 'append',
+        value: function append(parent, elements) {
+
+            if (Array.isArray(elements)) {
+
+                elements.forEach(function (el) {
+                    return parent.appendChild(el);
+                });
+            } else {
+
+                parent.appendChild(elements);
+            }
+        }
+
+        /**
+         * Selector Decorator
+         *
+         * Returns first match
+         *
+         * @param {Element} el - element we searching inside. Default - DOM Document
+         * @param {String} selector - searching string
+         *
+         * @returns {Element}
+         */
+
+    }, {
+        key: 'find',
+        value: function find() {
+            var el = arguments.length > 0 && arguments[0] !== undefined ? arguments[0] : document;
+            var selector = arguments[1];
+
+
+            return el.querySelector(selector);
+        }
+
+        /**
+         * Selector Decorator.
+         *
+         * Returns all matches
+         *
+         * @param {Element} el - element we searching inside. Default - DOM Document
+         * @param {String} selector - searching string
+         * @returns {NodeList}
+         */
+
+    }, {
+        key: 'findAll',
+        value: function findAll() {
+            var el = arguments.length > 0 && arguments[0] !== undefined ? arguments[0] : document;
+            var selector = arguments[1];
+
+
+            return el.querySelectorAll(selector);
+        }
+    }, {
+        key: 'isNode',
+        value: function isNode(node) {
+
+            return node && (typeof node === 'undefined' ? 'undefined' : _typeof(node)) === 'object' && node.nodeType && node.nodeType === Node.ELEMENT_NODE;
+        }
+    }]);
+
+    return Dom;
+}();
+
+Dom.displayName = 'Dom';
+exports.default = Dom;
+;
+
+/***/ }),
+/* 1 */
+/***/ (function(module, exports, __webpack_require__) {
+
+"use strict";
+
+
+var _createClass = function () { function defineProperties(target, props) { for (var i = 0; i < props.length; i++) { var descriptor = props[i]; descriptor.enumerable = descriptor.enumerable || false; descriptor.configurable = true; if ("value" in descriptor) descriptor.writable = true; Object.defineProperty(target, descriptor.key, descriptor); } } return function (Constructor, protoProps, staticProps) { if (protoProps) defineProperties(Constructor.prototype, protoProps); if (staticProps) defineProperties(Constructor, staticProps); return Constructor; }; }();
+
+function _classCallCheck(instance, Constructor) { if (!(instance instanceof Constructor)) { throw new TypeError("Cannot call a class as a function"); } }
+
+/**
+ * Codex Editor Util
+ */
+module.exports = function () {
+    function Util() {
+        _classCallCheck(this, Util);
+    }
+
+    _createClass(Util, null, [{
+        key: "sequence",
+
+
+        /**
+         * @typedef {Object} ChainData
+         * @property {Object} data - data that will be passed to the success or fallback
+         * @property {Function} function - function's that must be called asynchronically
+         */
+
+        /**
+         * Fires a promise sequence asyncronically
+         *
+         * @param {Object[]} chains - list or ChainData's
+         * @param {Function} success - success callback
+         * @param {Function} fallback - callback that fires in case of errors
+         *
+         * @return {Promise}
+         */
+        value: function sequence(chains) {
+            var success = arguments.length > 1 && arguments[1] !== undefined ? arguments[1] : function () {};
+            var fallback = arguments.length > 2 && arguments[2] !== undefined ? arguments[2] : function () {};
+
+
+            return new Promise(function (resolve) {
+
+                /**
+                 * pluck each element from queue
+                 * First, send resolved Promise as previous value
+                 * Each plugins "prepare" method returns a Promise, that's why
+                 * reduce current element will not be able to continue while can't get
+                 * a resolved Promise
+                 */
+                chains.reduce(function (previousValue, currentValue, iteration) {
+
+                    return previousValue.then(function () {
+                        return waitNextBlock(currentValue, success, fallback);
+                    }).then(function () {
+
+                        // finished
+                        if (iteration == chains.length - 1) {
+
+                            resolve();
+                        }
+                    });
+                }, Promise.resolve());
+            });
+
+            /**
+             * Decorator
+             *
+             * @param {ChainData} chainData
+             *
+             * @param {Function} success
+             * @param {Function} fallback
+             *
+             * @return {Promise}
+             */
+            function waitNextBlock(chainData, success, fallback) {
+
+                return new Promise(function (resolve) {
+
+                    chainData.function().then(function () {
+
+                        success(chainData.data);
+                    }).then(resolve).catch(function () {
+
+                        fallback(chainData.data);
+
+                        // anyway, go ahead even it falls
+                        resolve();
+                    });
+                });
+            }
+        }
+
+        /**
+         * Make array from array-like collection
+         *
+         * @param {*} collection
+         *
+         * @return {Array}
+         */
+
+    }, {
+        key: "array",
+        value: function array(collection) {
+
+            return Array.prototype.slice.call(collection);
+        }
+    }]);
+
+    return Util;
+}();
+
+/***/ }),
+/* 2 */
+/***/ (function(module, exports, __webpack_require__) {
+
 "use strict";
 
 
@@ -998,72 +869,11 @@
 
     return inline;
 }({});
->>>>>>> 56e16413
 
 /***/ }),
-/* 1 */
+/* 3 */
 /***/ (function(module, exports, __webpack_require__) {
 
-<<<<<<< HEAD
-	var map = {
-		"./_anchors": 2,
-		"./_anchors.js": 2,
-		"./_callbacks": 3,
-		"./_callbacks.js": 3,
-		"./_caret": 4,
-		"./_caret.js": 4,
-		"./_content": 5,
-		"./_content.js": 5,
-		"./_destroyer": 7,
-		"./_destroyer.js": 7,
-		"./_listeners": 8,
-		"./_listeners.js": 8,
-		"./_notifications": 9,
-		"./_notifications.js": 9,
-		"./_parser": 10,
-		"./_parser.js": 10,
-		"./_paste": 11,
-		"./_paste.js": 11,
-		"./_sanitizer": 12,
-		"./_sanitizer.js": 12,
-		"./_saver": 14,
-		"./_saver.js": 14,
-		"./_transport": 15,
-		"./_transport.js": 15,
-		"./blockManager": 16,
-		"./blockManager.js": 16,
-		"./eventDispatcher": 18,
-		"./eventDispatcher.js": 18,
-		"./renderer": 19,
-		"./renderer.js": 19,
-		"./toolbar": 21,
-		"./toolbar.js": 21,
-		"./toolbar/inline": 22,
-		"./toolbar/inline.js": 22,
-		"./toolbar/settings": 23,
-		"./toolbar/settings.js": 23,
-		"./toolbar/toolbar": 24,
-		"./toolbar/toolbar.js": 24,
-		"./toolbar/toolbox": 25,
-		"./toolbar/toolbox.js": 25,
-		"./tools": 26,
-		"./tools.js": 26,
-		"./ui": 27,
-		"./ui.js": 27
-	};
-	function webpackContext(req) {
-		return __webpack_require__(webpackContextResolve(req));
-	};
-	function webpackContextResolve(req) {
-		return map[req] || (function() { throw new Error("Cannot find module '" + req + "'.") }());
-	};
-	webpackContext.keys = function webpackContextKeys() {
-		return Object.keys(map);
-	};
-	webpackContext.resolve = webpackContextResolve;
-	module.exports = webpackContext;
-	webpackContext.id = 1;
-=======
 "use strict";
 
 
@@ -1180,1246 +990,51 @@
     };
 
     settings.cancelRemovingRequest = function () {
->>>>>>> 56e16413
 
         editor.toolbar.settings.actions.classList.remove('opened');
     };
 
-<<<<<<< HEAD
-/***/ }),
-/* 2 */
-/***/ (function(module, exports) {
-
-	'use strict';
-	
-	/**
-	 * Codex Editor Anchors module
-	 *
-	 * @author Codex Team
-	 * @version 1.0
-	 */
-	
-	module.exports = function (anchors) {
-	
-	    var editor = codex.editor;
-	
-	    anchors.input = null;
-	    anchors.currentNode = null;
-	
-	    anchors.settingsOpened = function (currentBlock) {
-	
-	        anchors.currentNode = currentBlock;
-	        anchors.input.value = anchors.currentNode.dataset.anchor || '';
-	    };
-	
-	    anchors.anchorChanged = function (e) {
-	
-	        var newAnchor = e.target.value = anchors.rusToTranslit(e.target.value);
-	
-	        anchors.currentNode.dataset.anchor = newAnchor;
-	
-	        if (newAnchor.trim() !== '') {
-	
-	            anchors.currentNode.classList.add(editor.ui.className.BLOCK_WITH_ANCHOR);
-	        } else {
-	
-	            anchors.currentNode.classList.remove(editor.ui.className.BLOCK_WITH_ANCHOR);
-	        }
-	    };
-	
-	    anchors.keyDownOnAnchorInput = function (e) {
-	
-	        if (e.keyCode == editor.core.keys.ENTER) {
-	
-	            e.preventDefault();
-	            e.stopPropagation();
-	
-	            e.target.blur();
-	            editor.toolbar.settings.close();
-	        }
-	    };
-	
-	    anchors.keyUpOnAnchorInput = function (e) {
-	
-	        if (e.keyCode >= editor.core.keys.LEFT && e.keyCode <= editor.core.keys.DOWN) {
-	
-	            e.stopPropagation();
-	        }
-	    };
-	
-	    anchors.rusToTranslit = function (string) {
-	
-	        var ru = ['А', 'Б', 'В', 'Г', 'Д', 'Е', 'Ё', 'Ж', 'З', 'И', 'Й', 'К', 'Л', 'М', 'Н', 'О', 'П', 'Р', 'С', 'Т', 'У', 'Ф', 'Х', 'Ц', 'Ч', 'Ш', 'Щ', 'Ь', 'Ы', 'Ь', 'Э', 'Ю', 'Я'],
-	            en = ['A', 'B', 'V', 'G', 'D', 'E', 'E', 'Zh', 'Z', 'I', 'Y', 'K', 'L', 'M', 'N', 'O', 'P', 'R', 'S', 'T', 'U', 'F', 'H', 'C', 'Ch', 'Sh', 'Sch', '', 'Y', '', 'E', 'Yu', 'Ya'];
-	
-	        for (var i = 0; i < ru.length; i++) {
-	
-	            string = string.split(ru[i]).join(en[i]);
-	            string = string.split(ru[i].toLowerCase()).join(en[i].toLowerCase());
-	        }
-	
-	        string = string.replace(/[^0-9a-zA-Z_]+/g, '-');
-	
-	        return string;
-	    };
-	
-	    return anchors;
-	}({});
-
-/***/ }),
-/* 3 */
-/***/ (function(module, exports) {
-
-	'use strict';
-	
-	/**
-	 * @module Codex Editor Callbacks module
-	 * @description Module works with editor added Elements
-	 *
-	 * @author Codex Team
-	 * @version 1.4.0
-	 */
-	
-	module.exports = function (callbacks) {
-	
-	    var editor = codex.editor;
-	
-	    /**
-	     * used by UI module
-	     * @description Routes all keydowns on document
-	     * @param {Object} event
-	     */
-	    callbacks.globalKeydown = function (event) {
-	
-	        switch (event.keyCode) {
-	            case editor.core.keys.ENTER:
-	                enterKeyPressed_(event);break;
-	        }
-	    };
-	
-	    /**
-	     * used by UI module
-	     * @description Routes all keydowns on redactors area
-	     * @param {Object} event
-	     */
-	    callbacks.redactorKeyDown = function (event) {
-	
-	        switch (event.keyCode) {
-	            case editor.core.keys.TAB:
-	                tabKeyPressedOnRedactorsZone_(event);break;
-	            case editor.core.keys.ENTER:
-	                enterKeyPressedOnRedactorsZone_(event);break;
-	            case editor.core.keys.ESC:
-	                escapeKeyPressedOnRedactorsZone_(event);break;
-	            default:
-	                defaultKeyPressedOnRedactorsZone_(event);break;
-	        }
-	    };
-	
-	    /**
-	     * used by UI module
-	     * @description Routes all keyup events
-	     * @param {Object} event
-	     */
-	    callbacks.globalKeyup = function (event) {
-	
-	        switch (event.keyCode) {
-	            case editor.core.keys.UP:
-	            case editor.core.keys.LEFT:
-	            case editor.core.keys.RIGHT:
-	            case editor.core.keys.DOWN:
-	                arrowKeyPressed_(event);break;
-	        }
-	    };
-	
-	    /**
-	     * @param {Object} event
-	     * @private
-	     *
-	     * Handles behaviour when tab pressed
-	     * @description if Content is empty show toolbox (if it is closed) or leaf tools
-	     * uses Toolbars toolbox module to handle the situation
-	     */
-	    var tabKeyPressedOnRedactorsZone_ = function tabKeyPressedOnRedactorsZone_(event) {
-	
-	        /**
-	         * Wait for solution. Would like to know the behaviour
-	         * @todo Add spaces
-	         */
-	        event.preventDefault();
-	
-	        if (!editor.core.isBlockEmpty(editor.content.currentNode)) {
-	
-	            return;
-	        }
-	
-	        if (!editor.toolbar.opened) {
-	
-	            editor.toolbar.open();
-	        }
-	
-	        if (editor.toolbar.opened && !editor.toolbar.toolbox.opened) {
-	
-	            editor.toolbar.toolbox.open();
-	        } else {
-	
-	            editor.toolbar.toolbox.leaf();
-	        }
-	    };
-	
-	    /**
-	     * Handles global EnterKey Press
-	     * @see enterPressedOnBlock_
-	     * @param {Object} event
-	     */
-	    var enterKeyPressed_ = function enterKeyPressed_() {
-	
-	        if (editor.content.editorAreaHightlighted) {
-	
-	            /**
-	             * it means that we lose input index, saved index before is not correct
-	             * therefore we need to set caret when we insert new block
-	             */
-	            editor.caret.inputIndex = -1;
-	
-	            enterPressedOnBlock_();
-	        }
-	    };
-	
-	    /**
-	     * Callback for enter key pressing in first-level block area
-	     *
-	     * @param {Event} event
-	     * @private
-	     *
-	     * @description Inserts new block with initial type from settings
-	     */
-	    var enterPressedOnBlock_ = function enterPressedOnBlock_() {
-	
-	        var NEW_BLOCK_TYPE = editor.settings.initialBlockPlugin;
-	
-	        editor.content.insertBlock({
-	            type: NEW_BLOCK_TYPE,
-	            block: editor.tools[NEW_BLOCK_TYPE].render()
-	        }, true);
-	
-	        editor.toolbar.move();
-	        editor.toolbar.open();
-	    };
-	
-	    /**
-	     * ENTER key handler
-	     *
-	     * @param {Object} event
-	     * @private
-	     *
-	     * @description Makes new block with initial type from settings
-	     */
-	    var enterKeyPressedOnRedactorsZone_ = function enterKeyPressedOnRedactorsZone_(event) {
-	
-	        if (event.target.contentEditable == 'true') {
-	
-	            /** Update input index */
-	            editor.caret.saveCurrentInputIndex();
-	        }
-	
-	        var currentInputIndex = editor.caret.getCurrentInputIndex() || 0,
-	            workingNode = editor.content.currentNode,
-	            tool = workingNode.dataset.tool,
-	            isEnterPressedOnToolbar = editor.toolbar.opened && editor.toolbar.current && event.target == editor.state.inputs[currentInputIndex];
-	
-	        /** The list of tools which needs the default browser behaviour */
-	        var enableLineBreaks = editor.tools[tool].enableLineBreaks;
-	
-	        /** This type of block creates when enter is pressed */
-	        var NEW_BLOCK_TYPE = editor.settings.initialBlockPlugin;
-	
-	        /**
-	         * When toolbar is opened, select tool instead of making new paragraph
-	         */
-	        if (isEnterPressedOnToolbar) {
-	
-	            event.preventDefault();
-	
-	            editor.toolbar.toolbox.toolClicked(event);
-	
-	            editor.toolbar.close();
-	
-	            /**
-	             * Stop other listeners callback executions
-	             */
-	            event.stopPropagation();
-	            event.stopImmediatePropagation();
-	
-	            return;
-	        }
-	
-	        /**
-	         * Allow paragraph lineBreaks with shift enter
-	         * Or if shiftkey pressed and enter and enabledLineBreaks, the let new block creation
-	         */
-	        if (event.shiftKey || enableLineBreaks) {
-	
-	            event.stopPropagation();
-	            event.stopImmediatePropagation();
-	            return;
-	        }
-	
-	        var currentSelection = window.getSelection(),
-	            currentSelectedNode = currentSelection.anchorNode,
-	            caretAtTheEndOfText = editor.caret.position.atTheEnd(),
-	            isTextNodeHasParentBetweenContenteditable = false;
-	
-	        /**
-	         * Allow making new <p> in same block by SHIFT+ENTER and forbids to prevent default browser behaviour
-	         */
-	        if (event.shiftKey && !enableLineBreaks) {
-	
-	            editor.callback.enterPressedOnBlock(editor.content.currentBlock, event);
-	            event.preventDefault();
-	            return;
-	        }
-	
-	        /**
-	         * Workaround situation when caret at the Text node that has some wrapper Elements
-	         * Split block cant handle this.
-	         * We need to save default behavior
-	         */
-	        isTextNodeHasParentBetweenContenteditable = currentSelectedNode && currentSelectedNode.parentNode.contentEditable != 'true';
-	
-	        /**
-	         * Split blocks when input has several nodes and caret placed in textNode
-	         */
-	        if (currentSelectedNode.nodeType == editor.core.nodeTypes.TEXT && !isTextNodeHasParentBetweenContenteditable && !caretAtTheEndOfText) {
-	
-	            event.preventDefault();
-	
-	            editor.core.log('Splitting Text node...');
-	
-	            editor.content.splitBlock(currentInputIndex);
-	
-	            /** Show plus button when next input after split is empty*/
-	            if (!editor.state.inputs[currentInputIndex + 1].textContent.trim()) {
-	
-	                editor.toolbar.showPlusButton();
-	            }
-	        } else {
-	
-	            var islastNode = editor.content.isLastNode(currentSelectedNode);
-	
-	            if (islastNode && caretAtTheEndOfText) {
-	
-	                event.preventDefault();
-	                event.stopPropagation();
-	                event.stopImmediatePropagation();
-	
-	                editor.core.log('ENTER clicked in last textNode. Create new BLOCK');
-	
-	                editor.content.insertBlock({
-	                    type: NEW_BLOCK_TYPE,
-	                    block: editor.tools[NEW_BLOCK_TYPE].render()
-	                }, true);
-	
-	                editor.toolbar.move();
-	                editor.toolbar.open();
-	
-	                /** Show plus button with empty block */
-	                editor.toolbar.showPlusButton();
-	            }
-	        }
-	
-	        /** get all inputs after new appending block */
-	        editor.ui.saveInputs();
-	    };
-	
-	    /**
-	     * Escape behaviour
-	     * @param event
-	     * @private
-	     *
-	     * @description Closes toolbox and toolbar. Prevents default behaviour
-	     */
-	    var escapeKeyPressedOnRedactorsZone_ = function escapeKeyPressedOnRedactorsZone_(event) {
-	
-	        /** Close all toolbar */
-	        editor.toolbar.close();
-	
-	        /** Close toolbox */
-	        editor.toolbar.toolbox.close();
-	
-	        event.preventDefault();
-	    };
-	
-	    /**
-	     * @param {Event} event
-	     * @private
-	     *
-	     * closes and moves toolbar
-	     */
-	    var arrowKeyPressed_ = function arrowKeyPressed_(event) {
-	
-	        editor.content.workingNodeChanged();
-	
-	        /* Closing toolbar */
-	        editor.toolbar.close();
-	        editor.toolbar.move();
-	    };
-	
-	    /**
-	     * @private
-	     * @param {Event} event
-	     *
-	     * @description Closes all opened bars from toolbar.
-	     * If block is mark, clears highlightning
-	     */
-	    var defaultKeyPressedOnRedactorsZone_ = function defaultKeyPressedOnRedactorsZone_() {
-	
-	        editor.toolbar.close();
-	
-	        if (!editor.toolbar.inline.actionsOpened) {
-	
-	            editor.toolbar.inline.close();
-	            editor.content.clearMark();
-	        }
-	    };
-	
-	    /**
-	     * Handler when clicked on redactors area
-	     *
-	     * @protected
-	     * @param event
-	     *
-	     * @description Detects clicked area. If it is first-level block area, marks as detected and
-	     * on next enter press will be inserted new block
-	     * Otherwise, save carets position (input index) and put caret to the editable zone.
-	     *
-	     * @see detectWhenClickedOnFirstLevelBlockArea_
-	     *
-	     */
-	    callbacks.redactorClicked = function (event) {
-	
-	        detectWhenClickedOnFirstLevelBlockArea_();
-	
-	        editor.content.workingNodeChanged(event.target);
-	        editor.ui.saveInputs();
-	
-	        var selectedText = editor.toolbar.inline.getSelectionText(),
-	            firstLevelBlock;
-	
-	        /** If selection range took off, then we hide inline toolbar */
-	        if (selectedText.length === 0) {
-	
-	            editor.toolbar.inline.close();
-	        }
-	
-	        /** Update current input index in memory when caret focused into existed input */
-	        if (event.target.contentEditable == 'true') {
-	
-	            editor.caret.saveCurrentInputIndex();
-	        }
-	
-	        if (editor.content.currentNode === null) {
-	
-	            /**
-	             * If inputs in redactor does not exits, then we put input index 0 not -1
-	             */
-	            var indexOfLastInput = editor.state.inputs.length > 0 ? editor.state.inputs.length - 1 : 0;
-	
-	            /** If we have any inputs */
-	            if (editor.state.inputs.length) {
-	
-	                /** getting firstlevel parent of input */
-	                firstLevelBlock = editor.content.getFirstLevelBlock(editor.state.inputs[indexOfLastInput]);
-	            }
-	
-	            /** If input is empty, then we set caret to the last input */
-	            if (editor.state.inputs.length && editor.state.inputs[indexOfLastInput].textContent === '' && firstLevelBlock.dataset.tool == editor.settings.initialBlockPlugin) {
-	
-	                editor.caret.setToBlock(indexOfLastInput);
-	            } else {
-	
-	                /** Create new input when caret clicked in redactors area */
-	                var NEW_BLOCK_TYPE = editor.settings.initialBlockPlugin;
-	
-	                editor.content.insertBlock({
-	                    type: NEW_BLOCK_TYPE,
-	                    block: editor.tools[NEW_BLOCK_TYPE].render()
-	                });
-	
-	                /** If there is no inputs except inserted */
-	                if (editor.state.inputs.length === 1) {
-	
-	                    editor.caret.setToBlock(indexOfLastInput);
-	                } else {
-	
-	                    /** Set caret to this appended input */
-	                    editor.caret.setToNextBlock(indexOfLastInput);
-	                }
-	            }
-	        } else {
-	
-	            /** Close all panels */
-	            editor.toolbar.settings.close();
-	            editor.toolbar.toolbox.close();
-	        }
-	
-	        /**
-	         * Move toolbar and open
-	         */
-	        editor.toolbar.move();
-	        editor.toolbar.open();
-	
-	        var inputIsEmpty = !editor.content.currentNode.textContent.trim(),
-	            currentNodeType = editor.content.currentNode.dataset.tool,
-	            isInitialType = currentNodeType == editor.settings.initialBlockPlugin;
-	
-	        /** Hide plus buttons */
-	        editor.toolbar.hidePlusButton();
-	
-	        if (!inputIsEmpty) {
-	
-	            /** Mark current block */
-	            editor.content.markBlock();
-	        }
-	
-	        if (isInitialType && inputIsEmpty) {
-	
-	            /** Show plus button */
-	            editor.toolbar.showPlusButton();
-	        }
-	    };
-	
-	    /**
-	     * This method allows to define, is caret in contenteditable element or not.
-	     *
-	     * @private
-	     *
-	     * @description Otherwise, if we get TEXT node from range container, that will means we have input index.
-	     * In this case we use default browsers behaviour (if plugin allows that) or overwritten action.
-	     * Therefore, to be sure that we've clicked first-level block area, we should have currentNode, which always
-	     * specifies to the first-level block. Other cases we just ignore.
-	     */
-	    var detectWhenClickedOnFirstLevelBlockArea_ = function detectWhenClickedOnFirstLevelBlockArea_() {
-	
-	        var selection = window.getSelection(),
-	            anchorNode = selection.anchorNode,
-	            flag = false;
-	
-	        if (selection.rangeCount === 0) {
-	
-	            editor.content.editorAreaHightlighted = true;
-	        } else {
-	
-	            if (!editor.core.isDomNode(anchorNode)) {
-	
-	                anchorNode = anchorNode.parentNode;
-	            }
-	
-	            /** Already founded, without loop */
-	            if (anchorNode.contentEditable == 'true') {
-	
-	                flag = true;
-	            }
-	
-	            while (anchorNode.contentEditable != 'true') {
-	
-	                anchorNode = anchorNode.parentNode;
-	
-	                if (anchorNode.contentEditable == 'true') {
-	
-	                    flag = true;
-	                }
-	
-	                if (anchorNode == document.body) {
-	
-	                    break;
-	                }
-	            }
-	
-	            /** If editable element founded, flag is "TRUE", Therefore we return "FALSE" */
-	            editor.content.editorAreaHightlighted = !flag;
-	        }
-	    };
-	
-	    /**
-	     * Toolbar button click handler
-	     *
-	     * @param {Object} event - cursor to the button
-	     * @protected
-	     *
-	     * @description gets current tool and calls render method
-	     */
-	    callbacks.toolbarButtonClicked = function (event) {
-	
-	        var button = this;
-	
-	        editor.toolbar.current = button.dataset.type;
-	
-	        editor.toolbar.toolbox.toolClicked(event);
-	        editor.toolbar.close();
-	    };
-	
-	    /**
-	     * Show or Hide toolbox when plus button is clicked
-	     */
-	    callbacks.plusButtonClicked = function () {
-	
-	        if (!editor.nodes.toolbox.classList.contains('opened')) {
-	
-	            editor.toolbar.toolbox.open();
-	        } else {
-	
-	            editor.toolbar.toolbox.close();
-	        }
-	    };
-	
-	    /**
-	     * Block handlers for KeyDown events
-	     *
-	     * @protected
-	     * @param {Object} event
-	     *
-	     * Handles keydowns on block
-	     * @see blockRightOrDownArrowPressed_
-	     * @see backspacePressed_
-	     * @see blockLeftOrUpArrowPressed_
-	     */
-	    callbacks.blockKeydown = function (event) {
-	
-	        var block = event.target; // event.target is input
-	
-	        switch (event.keyCode) {
-	
-	            case editor.core.keys.DOWN:
-	            case editor.core.keys.RIGHT:
-	                blockRightOrDownArrowPressed_(event);
-	                break;
-	
-	            case editor.core.keys.BACKSPACE:
-	                backspacePressed_(block, event);
-	                break;
-	
-	            case editor.core.keys.UP:
-	            case editor.core.keys.LEFT:
-	                blockLeftOrUpArrowPressed_(event);
-	                break;
-	
-	        }
-	    };
-	
-	    /**
-	     * RIGHT or DOWN keydowns on block
-	     *
-	     * @param {Object} event
-	     * @private
-	     *
-	     * @description watches the selection and gets closest editable element.
-	     * Uses method getDeepestTextNodeFromPosition to get the last node of next block
-	     * Sets caret if it is contenteditable
-	     */
-	    var blockRightOrDownArrowPressed_ = function blockRightOrDownArrowPressed_(event) {
-	
-	        var selection = window.getSelection(),
-	            inputs = editor.state.inputs,
-	            focusedNode = selection.anchorNode,
-	            focusedNodeHolder;
-	
-	        /** Check for caret existance */
-	        if (!focusedNode) {
-	
-	            return false;
-	        }
-	
-	        /** Looking for closest (parent) contentEditable element of focused node */
-	        while (focusedNode.contentEditable != 'true') {
-	
-	            focusedNodeHolder = focusedNode.parentNode;
-	            focusedNode = focusedNodeHolder;
-	        }
-	
-	        /** Input index in DOM level */
-	        var editableElementIndex = 0;
-	
-	        while (focusedNode != inputs[editableElementIndex]) {
-	
-	            editableElementIndex++;
-	        }
-	
-	        /**
-	         * Founded contentEditable element doesn't have childs
-	         * Or maybe New created block
-	         */
-	        if (!focusedNode.textContent) {
-	
-	            editor.caret.setToNextBlock(editableElementIndex);
-	            return;
-	        }
-	
-	        /**
-	         * Do nothing when caret doesn not reaches the end of last child
-	         */
-	        var caretInLastChild = false,
-	            caretAtTheEndOfText = false;
-	
-	        var lastChild, deepestTextnode;
-	
-	        lastChild = focusedNode.childNodes[focusedNode.childNodes.length - 1];
-	
-	        if (editor.core.isDomNode(lastChild)) {
-	
-	            deepestTextnode = editor.content.getDeepestTextNodeFromPosition(lastChild, lastChild.childNodes.length);
-	        } else {
-	
-	            deepestTextnode = lastChild;
-	        }
-	
-	        caretInLastChild = selection.anchorNode == deepestTextnode;
-	        caretAtTheEndOfText = deepestTextnode.length == selection.anchorOffset;
-	
-	        if (!caretInLastChild || !caretAtTheEndOfText) {
-	
-	            editor.core.log('arrow [down|right] : caret does not reached the end');
-	            return false;
-	        }
-	
-	        editor.caret.setToNextBlock(editableElementIndex);
-	    };
-	
-	    /**
-	     * LEFT or UP keydowns on block
-	     *
-	     * @param {Object} event
-	     * @private
-	     *
-	     * watches the selection and gets closest editable element.
-	     * Uses method getDeepestTextNodeFromPosition to get the last node of previous block
-	     * Sets caret if it is contenteditable
-	     *
-	     */
-	    var blockLeftOrUpArrowPressed_ = function blockLeftOrUpArrowPressed_(event) {
-	
-	        var selection = window.getSelection(),
-	            inputs = editor.state.inputs,
-	            focusedNode = selection.anchorNode,
-	            focusedNodeHolder;
-	
-	        /** Check for caret existance */
-	        if (!focusedNode) {
-	
-	            return false;
-	        }
-	
-	        /**
-	         * LEFT or UP not at the beginning
-	         */
-	        if (selection.anchorOffset !== 0) {
-	
-	            return false;
-	        }
-	
-	        /** Looking for parent contentEditable block */
-	        while (focusedNode.contentEditable != 'true') {
-	
-	            focusedNodeHolder = focusedNode.parentNode;
-	            focusedNode = focusedNodeHolder;
-	        }
-	
-	        /** Input index in DOM level */
-	        var editableElementIndex = 0;
-	
-	        while (focusedNode != inputs[editableElementIndex]) {
-	
-	            editableElementIndex++;
-	        }
-	
-	        /**
-	         * Do nothing if caret is not at the beginning of first child
-	         */
-	        var caretInFirstChild = false,
-	            caretAtTheBeginning = false;
-	
-	        var firstChild, deepestTextnode;
-	
-	        /**
-	         * Founded contentEditable element doesn't have childs
-	         * Or maybe New created block
-	         */
-	        if (!focusedNode.textContent) {
-	
-	            editor.caret.setToPreviousBlock(editableElementIndex);
-	            return;
-	        }
-	
-	        firstChild = focusedNode.childNodes[0];
-	
-	        if (editor.core.isDomNode(firstChild)) {
-	
-	            deepestTextnode = editor.content.getDeepestTextNodeFromPosition(firstChild, 0);
-	        } else {
-	
-	            deepestTextnode = firstChild;
-	        }
-	
-	        caretInFirstChild = selection.anchorNode == deepestTextnode;
-	        caretAtTheBeginning = selection.anchorOffset === 0;
-	
-	        if (caretInFirstChild && caretAtTheBeginning) {
-	
-	            editor.caret.setToPreviousBlock(editableElementIndex);
-	        }
-	    };
-	
-	    /**
-	     * Handles backspace keydown
-	     *
-	     * @param {Element} block
-	     * @param {Object} event
-	     * @private
-	     *
-	     * @description if block is empty, delete the block and set caret to the previous block
-	     * If block is not empty, try to merge two blocks - current and previous
-	     * But it we try'n to remove first block, then we should set caret to the next block, not previous.
-	     * If we removed the last block, create new one
-	     */
-	    var backspacePressed_ = function backspacePressed_(block, event) {
-	
-	        var currentInputIndex = editor.caret.getCurrentInputIndex(),
-	            range,
-	            selectionLength,
-	            firstLevelBlocksCount;
-	
-	        if (editor.core.isNativeInput(event.target)) {
-	
-	            /** If input value is empty - remove block */
-	            if (event.target.value.trim() == '') {
-	
-	                block.remove();
-	            } else {
-	
-	                return;
-	            }
-	        }
-	
-	        if (block.textContent.trim()) {
-	
-	            range = editor.content.getRange();
-	            selectionLength = range.endOffset - range.startOffset;
-	
-	            if (editor.caret.position.atStart() && !selectionLength && editor.state.inputs[currentInputIndex - 1]) {
-	
-	                editor.content.mergeBlocks(currentInputIndex);
-	            } else {
-	
-	                return;
-	            }
-	        }
-	
-	        if (!selectionLength) {
-	
-	            block.remove();
-	        }
-	
-	        firstLevelBlocksCount = editor.nodes.redactor.childNodes.length;
-	
-	        /**
-	         * If all blocks are removed
-	         */
-	        if (firstLevelBlocksCount === 0) {
-	
-	            /** update currentNode variable */
-	            editor.content.currentNode = null;
-	
-	            /** Inserting new empty initial block */
-	            editor.ui.addInitialBlock();
-	
-	            /** Updating inputs state after deleting last block */
-	            editor.ui.saveInputs();
-	
-	            /** Set to current appended block */
-	            window.setTimeout(function () {
-	
-	                editor.caret.setToPreviousBlock(1);
-	            }, 10);
-	        } else {
-	
-	            if (editor.caret.inputIndex !== 0) {
-	
-	                /** Target block is not first */
-	                editor.caret.setToPreviousBlock(editor.caret.inputIndex);
-	            } else {
-	
-	                /** If we try to delete first block */
-	                editor.caret.setToNextBlock(editor.caret.inputIndex);
-	            }
-	        }
-	
-	        editor.toolbar.move();
-	
-	        if (!editor.toolbar.opened) {
-	
-	            editor.toolbar.open();
-	        }
-	
-	        /** Updating inputs state */
-	        editor.ui.saveInputs();
-	
-	        /** Prevent default browser behaviour */
-	        event.preventDefault();
-	    };
-	
-	    /**
-	     * used by UI module
-	     * Clicks on block settings button
-	     *
-	     * @param {Object} event
-	     * @protected
-	     * @description Opens toolbar settings
-	     */
-	    callbacks.showSettingsButtonClicked = function (event) {
-	
-	        /**
-	         * Get type of current block
-	         * It uses to append settings from tool.settings property.
-	         * ...
-	         * Type is stored in data-type attribute on block
-	         */
-	        var currentToolType = editor.content.currentNode.dataset.tool;
-	
-	        editor.toolbar.settings.toggle(currentToolType);
-	
-	        /** Close toolbox when settings button is active */
-	        editor.toolbar.toolbox.close();
-	        editor.toolbar.settings.hideRemoveActions();
-	    };
-	
-	    return callbacks;
-	}({});
+    settings.confirmRemovingRequest = function () {
+
+        var currentBlock = editor.content.currentNode,
+            firstLevelBlocksCount;
+
+        currentBlock.remove();
+
+        firstLevelBlocksCount = editor.nodes.redactor.childNodes.length;
+
+        /**
+         * If all blocks are removed
+         */
+        if (firstLevelBlocksCount === 0) {
+
+            /** update currentNode variable */
+            editor.content.currentNode = null;
+
+            /** Inserting new empty initial block */
+            editor.ui.addInitialBlock();
+        }
+
+        editor.ui.saveInputs();
+
+        editor.toolbar.close();
+    };
+
+    settings.showRemoveActions = function () {
+
+        editor.toolbar.settings.actions.classList.add('opened');
+    };
+
+    settings.hideRemoveActions = function () {
+
+        editor.toolbar.settings.actions.classList.remove('opened');
+    };
+
+    return settings;
+}({});
 
 /***/ }),
 /* 4 */
-/***/ (function(module, exports) {
-
-	'use strict';
-	
-	/**
-	 * Codex Editor Caret Module
-	 *
-	 * @author Codex Team
-	 * @version 1.0
-	 */
-	
-	module.exports = function (caret) {
-	
-	    var editor = codex.editor;
-	
-	    /**
-	     * @var {int} InputIndex - editable element in DOM
-	     */
-	    caret.inputIndex = null;
-	
-	    /**
-	     * @var {int} offset - caret position in a text node.
-	     */
-	    caret.offset = null;
-	
-	    /**
-	     * @var {int} focusedNodeIndex - we get index of child node from first-level block
-	     */
-	    caret.focusedNodeIndex = null;
-	
-	    /**
-	     * Creates Document Range and sets caret to the element.
-	     * @protected
-	     * @uses caret.save — if you need to save caret position
-	     * @param {Element} el - Changed Node.
-	     */
-	    caret.set = function (el, index, offset) {
-	
-	        offset = offset || caret.offset || 0;
-	        index = index || caret.focusedNodeIndex || 0;
-	
-	        var childs = el.childNodes,
-	            nodeToSet;
-	
-	        if (childs.length === 0) {
-	
-	            nodeToSet = el;
-	        } else {
-	
-	            nodeToSet = childs[index];
-	        }
-	
-	        /** If Element is INPUT */
-	        if (el.contentEditable != 'true') {
-	
-	            el.focus();
-	            return;
-	        }
-	
-	        if (editor.core.isDomNode(nodeToSet)) {
-	
-	            nodeToSet = editor.content.getDeepestTextNodeFromPosition(nodeToSet, nodeToSet.childNodes.length);
-	        }
-	
-	        var range = document.createRange(),
-	            selection = window.getSelection();
-	
-	        window.setTimeout(function () {
-	
-	            range.setStart(nodeToSet, offset);
-	            range.setEnd(nodeToSet, offset);
-	
-	            selection.removeAllRanges();
-	            selection.addRange(range);
-	
-	            editor.caret.saveCurrentInputIndex();
-	        }, 20);
-	    };
-	
-	    /**
-	     * @protected
-	     * Updates index of input and saves it in caret object
-	     */
-	    caret.saveCurrentInputIndex = function () {
-	
-	        /** Index of Input that we paste sanitized content */
-	        var selection = window.getSelection(),
-	            inputs = editor.state.inputs,
-	            focusedNode = selection.anchorNode,
-	            focusedNodeHolder;
-	
-	        if (!focusedNode) {
-	
-	            return;
-	        }
-	
-	        /** Looking for parent contentEditable block */
-	        while (focusedNode.contentEditable != 'true') {
-	
-	            focusedNodeHolder = focusedNode.parentNode;
-	            focusedNode = focusedNodeHolder;
-	        }
-	
-	        /** Input index in DOM level */
-	        var editableElementIndex = 0;
-	
-	        while (focusedNode != inputs[editableElementIndex]) {
-	
-	            editableElementIndex++;
-	        }
-	
-	        caret.inputIndex = editableElementIndex;
-	    };
-	
-	    /**
-	     * Returns current input index (caret object)
-	     */
-	    caret.getCurrentInputIndex = function () {
-	
-	        return caret.inputIndex;
-	    };
-	
-	    /**
-	     * @param {int} index - index of first-level block after that we set caret into next input
-	     */
-	    caret.setToNextBlock = function (index) {
-	
-	        var inputs = editor.state.inputs,
-	            nextInput = inputs[index + 1];
-	
-	        if (!nextInput) {
-	
-	            editor.core.log('We are reached the end');
-	            return;
-	        }
-	
-	        /**
-	         * When new Block created or deleted content of input
-	         * We should add some text node to set caret
-	         */
-	        if (!nextInput.childNodes.length) {
-	
-	            var emptyTextElement = document.createTextNode('');
-	
-	            nextInput.appendChild(emptyTextElement);
-	        }
-	
-	        editor.caret.inputIndex = index + 1;
-	        editor.caret.set(nextInput, 0, 0);
-	        editor.content.workingNodeChanged(nextInput);
-	    };
-	
-	    /**
-	     * @param {int} index - index of target input.
-	     * Sets caret to input with this index
-	     */
-	    caret.setToBlock = function (index) {
-	
-	        var inputs = editor.state.inputs,
-	            targetInput = inputs[index];
-	
-	        if (!targetInput) {
-	
-	            return;
-	        }
-	
-	        /**
-	         * When new Block created or deleted content of input
-	         * We should add some text node to set caret
-	         */
-	        if (!targetInput.childNodes.length) {
-	
-	            var emptyTextElement = document.createTextNode('');
-	
-	            targetInput.appendChild(emptyTextElement);
-	        }
-	
-	        editor.caret.inputIndex = index;
-	        editor.caret.set(targetInput, 0, 0);
-	        editor.content.workingNodeChanged(targetInput);
-	    };
-	
-	    /**
-	     * @param {int} index - index of input
-	     */
-	    caret.setToPreviousBlock = function (index) {
-	
-	        index = index || 0;
-	
-	        var inputs = editor.state.inputs,
-	            previousInput = inputs[index - 1],
-	            lastChildNode,
-	            lengthOfLastChildNode,
-	            emptyTextElement;
-	
-	        if (!previousInput) {
-	
-	            editor.core.log('We are reached first node');
-	            return;
-	        }
-	
-	        lastChildNode = editor.content.getDeepestTextNodeFromPosition(previousInput, previousInput.childNodes.length);
-	        lengthOfLastChildNode = lastChildNode.length;
-	
-	        /**
-	         * When new Block created or deleted content of input
-	         * We should add some text node to set caret
-	         */
-	        if (!previousInput.childNodes.length) {
-	
-	            emptyTextElement = document.createTextNode('');
-	            previousInput.appendChild(emptyTextElement);
-	        }
-	        editor.caret.inputIndex = index - 1;
-	        editor.caret.set(previousInput, previousInput.childNodes.length - 1, lengthOfLastChildNode);
-	        editor.content.workingNodeChanged(inputs[index - 1]);
-	    };
-	
-	    caret.position = {
-	
-	        atStart: function atStart() {
-	
-	            var selection = window.getSelection(),
-	                anchorOffset = selection.anchorOffset,
-	                anchorNode = selection.anchorNode,
-	                firstLevelBlock = editor.content.getFirstLevelBlock(anchorNode),
-	                pluginsRender = firstLevelBlock.childNodes[0];
-	
-	            if (!editor.core.isDomNode(anchorNode)) {
-	
-	                anchorNode = anchorNode.parentNode;
-	            }
-	
-	            var isFirstNode = anchorNode === pluginsRender.childNodes[0],
-	                isOffsetZero = anchorOffset === 0;
-	
-	            return isFirstNode && isOffsetZero;
-	        },
-	
-	        atTheEnd: function atTheEnd() {
-	
-	            var selection = window.getSelection(),
-	                anchorOffset = selection.anchorOffset,
-	                anchorNode = selection.anchorNode;
-	
-	            /** Caret is at the end of input */
-	            return !anchorNode || !anchorNode.length || anchorOffset === anchorNode.length;
-	        }
-	    };
-	
-	    /**
-	     * Inserts node at the caret location
-	     * @param {HTMLElement|DocumentFragment} node
-	     */
-	    caret.insertNode = function (node) {
-	
-	        var selection,
-	            range,
-	            lastNode = node;
-	
-	        if (node.nodeType == editor.core.nodeTypes.DOCUMENT_FRAGMENT) {
-	
-	            lastNode = node.lastChild;
-	        }
-	
-	        selection = window.getSelection();
-	
-	        range = selection.getRangeAt(0);
-	        range.deleteContents();
-	
-	        range.insertNode(node);
-	
-	        range.setStartAfter(lastNode);
-	        range.collapse(true);
-	
-	        selection.removeAllRanges();
-	        selection.addRange(range);
-	    };
-	
-	    return caret;
-	}({});
-=======
-    settings.confirmRemovingRequest = function () {
-
-        var currentBlock = editor.content.currentNode,
-            firstLevelBlocksCount;
-
-        currentBlock.remove();
-
-        firstLevelBlocksCount = editor.nodes.redactor.childNodes.length;
-
-        /**
-         * If all blocks are removed
-         */
-        if (firstLevelBlocksCount === 0) {
-
-            /** update currentNode variable */
-            editor.content.currentNode = null;
-
-            /** Inserting new empty initial block */
-            editor.ui.addInitialBlock();
-        }
-
-        editor.ui.saveInputs();
-
-        editor.toolbar.close();
-    };
-
-    settings.showRemoveActions = function () {
-
-        editor.toolbar.settings.actions.classList.add('opened');
-    };
-
-    settings.hideRemoveActions = function () {
-
-        editor.toolbar.settings.actions.classList.remove('opened');
-    };
-
-    return settings;
-}({});
-
-/***/ }),
-/* 2 */
 /***/ (function(module, exports, __webpack_require__) {
 
 "use strict";
@@ -2597,7 +1212,7 @@
 }({});
 
 /***/ }),
-/* 3 */
+/* 5 */
 /***/ (function(module, exports, __webpack_require__) {
 
 "use strict";
@@ -2678,7 +1293,7 @@
 }({});
 
 /***/ }),
-/* 4 */
+/* 6 */
 /***/ (function(module, exports, __webpack_require__) {
 
 "use strict";
@@ -3512,3497 +2127,11 @@
 
     return callbacks;
 }({});
->>>>>>> 56e16413
-
-/***/ }),
-/* 5 */
-/***/ (function(module, exports, __webpack_require__) {
-
-<<<<<<< HEAD
-	'use strict';
-	
-	var _createClass = function () { function defineProperties(target, props) { for (var i = 0; i < props.length; i++) { var descriptor = props[i]; descriptor.enumerable = descriptor.enumerable || false; descriptor.configurable = true; if ("value" in descriptor) descriptor.writable = true; Object.defineProperty(target, descriptor.key, descriptor); } } return function (Constructor, protoProps, staticProps) { if (protoProps) defineProperties(Constructor.prototype, protoProps); if (staticProps) defineProperties(Constructor, staticProps); return Constructor; }; }(); /**
-	                                                                                                                                                                                                                                                                                                                                                                                                                                                                                                                                                                                      * Codex Editor Content Module
-	                                                                                                                                                                                                                                                                                                                                                                                                                                                                                                                                                                                      * Works with DOM
-	                                                                                                                                                                                                                                                                                                                                                                                                                                                                                                                                                                                      *
-	                                                                                                                                                                                                                                                                                                                                                                                                                                                                                                                                                                                      * @class Content
-	                                                                                                                                                                                                                                                                                                                                                                                                                                                                                                                                                                                      * @classdesc Class works provides COdex Editor appearance logic
-	                                                                                                                                                                                                                                                                                                                                                                                                                                                                                                                                                                                      *
-	                                                                                                                                                                                                                                                                                                                                                                                                                                                                                                                                                                                      * @author Codex Team
-	                                                                                                                                                                                                                                                                                                                                                                                                                                                                                                                                                                                      * @version 2.0.0
-	                                                                                                                                                                                                                                                                                                                                                                                                                                                                                                                                                                                      */
-	
-	var _dom = __webpack_require__(6);
-	
-	var _dom2 = _interopRequireDefault(_dom);
-	
-	function _interopRequireDefault(obj) { return obj && obj.__esModule ? obj : { default: obj }; }
-	
-	function _classCallCheck(instance, Constructor) { if (!(instance instanceof Constructor)) { throw new TypeError("Cannot call a class as a function"); } }
-	
-	module.exports = function () {
-	    _createClass(Content, null, [{
-	        key: 'name',
-	
-	
-	        /**
-	         * Module key name
-	         * @returns {string}
-	         */
-	        get: function get() {
-	
-	            return 'Content';
-	        }
-	
-	        /**
-	         * @constructor
-	         *
-	         * @param {EditorConfig} config
-	         */
-	
-	    }]);
-	
-	    function Content(config) {
-	        _classCallCheck(this, Content);
-	
-	        this.config = config;
-	        this.Editor = null;
-	
-	        this.CSS = {
-	            block: 'ce-block',
-	            content: 'ce-block__content',
-	            stretched: 'ce-block--stretched',
-	            highlighted: 'ce-block--highlighted'
-	        };
-	
-	        this._currentNode = null;
-	        this._currentIndex = 0;
-	    }
-	
-	    /**
-	     * Editor modules setter
-	     * @param {object} Editor
-	     */
-	
-	
-	    _createClass(Content, [{
-	        key: 'composeBlock_',
-	
-	
-	        /**
-	         * @private
-	         * @param pluginHTML
-	         * @param {Boolean} isStretched - make stretched block or not
-	         *
-	         * @description adds necessary information to wrap new created block by first-level holder
-	         */
-	        value: function composeBlock_(pluginHTML) {
-	            var isStretched = arguments.length > 1 && arguments[1] !== undefined ? arguments[1] : false;
-	
-	
-	            var block = _dom2.default.make('DIV', this.CSS.block),
-	                blockContent = _dom2.default.make('DIV', this.CSS.content);
-	
-	            blockContent.appendChild(pluginHTML);
-	            block.appendChild(blockContent);
-	
-	            if (isStretched) {
-	
-	                blockContent.classList.add(this.CSS.stretched);
-	            }
-	
-	            block.dataset.toolId = this._currentIndex++;
-	
-	            return block;
-	        }
-	    }, {
-	        key: 'getFirstLevelBlock',
-	
-	
-	        /**
-	         * Finds first-level block
-	         * @description looks for first-level block.
-	         * gets parent while node is not first-level
-	         *
-	         * @param {Element} node - selected or clicked in redactors area node
-	         * @protected
-	         *
-	         */
-	        value: function getFirstLevelBlock(node) {
-	
-	            if (!_dom2.default.isNode(node)) {
-	
-	                node = node.parentNode;
-	            }
-	
-	            if (node === this.Editor.ui.nodes.redactor || node === document.body) {
-	
-	                return null;
-	            } else {
-	
-	                while (node.classList && !node.classList.contains(this.CSS.block)) {
-	
-	                    node = node.parentNode;
-	                }
-	
-	                return node;
-	            }
-	        }
-	    }, {
-	        key: 'insertBlock',
-	
-	
-	        /**
-	         * Insert new block to working area
-	         *
-	         * @param {HTMLElement} tool
-	         *
-	         * @returns {Number} tool index
-	         *
-	         */
-	        value: function insertBlock(tool) {
-	
-	            var newBlock = this.composeBlock_(tool);
-	
-	            if (this.currentNode) {
-	
-	                this.currentNode.insertAdjacentElement('afterend', newBlock);
-	            } else {
-	
-	                /**
-	                 * If redactor is empty, append as first child
-	                 */
-	                this.Editor.ui.nodes.redactor.appendChild(newBlock);
-	            }
-	
-	            /**
-	             * Set new node as current
-	             */
-	            this.currentNode = newBlock;
-	
-	            return newBlock.dataset.toolId;
-	        }
-	    }, {
-	        key: 'state',
-	        set: function set(Editor) {
-	
-	            this.Editor = Editor;
-	        }
-	
-	        /**
-	         * Get current working node
-	         *
-	         * @returns {null|HTMLElement}
-	         */
-	
-	    }, {
-	        key: 'currentNode',
-	        get: function get() {
-	
-	            return this._currentNode;
-	        }
-	
-	        /**
-	         * Set working node. Working node should be first level block, so we find it before set one to _currentNode property
-	         *
-	         * @param {HTMLElement} node
-	         */
-	        ,
-	        set: function set(node) {
-	
-	            var firstLevelBlock = this.getFirstLevelBlock(node);
-	
-	            this._currentNode = firstLevelBlock;
-	        }
-	    }]);
-	
-	    return Content;
-	}();
-	
-	// module.exports = (function (content) {
-	//
-	//     let editor = codex.editor;
-	//
-	//     /**
-	//      * Links to current active block
-	//      * @type {null | Element}
-	//      */
-	//     content.currentNode = null;
-	//
-	//     /**
-	//      * clicked in redactor area
-	//      * @type {null | Boolean}
-	//      */
-	//     content.editorAreaHightlighted = null;
-	//
-	//     /**
-	//      * @deprecated
-	//      * Synchronizes redactor with original textarea
-	//      */
-	//     content.sync = function () {
-	//
-	//         editor.core.log('syncing...');
-	//
-	//         /**
-	//          * Save redactor content to editor.state
-	//          */
-	//         editor.state.html = editor.nodes.redactor.innerHTML;
-	//
-	//     };
-	//
-	//     /**
-	//      * Appends background to the block
-	//      *
-	//      * @description add CSS class to highlight visually first-level block area
-	//      */
-	//     content.markBlock = function () {
-	//
-	//         editor.content.currentNode.classList.add(editor.ui.className.BLOCK_HIGHLIGHTED);
-	//
-	//     };
-	//
-	//     /**
-	//      * Clear background
-	//      *
-	//      * @description clears styles that highlights block
-	//      */
-	//     content.clearMark = function () {
-	//
-	//         if (editor.content.currentNode) {
-	//
-	//             editor.content.currentNode.classList.remove(editor.ui.className.BLOCK_HIGHLIGHTED);
-	//
-	//         }
-	//
-	//     };
-	//
-	//     /**
-	//      * Finds first-level block
-	//      *
-	//      * @param {Element} node - selected or clicked in redactors area node
-	//      * @protected
-	//      *
-	//      * @description looks for first-level block.
-	//      * gets parent while node is not first-level
-	//      */
-	//     content.getFirstLevelBlock = function (node) {
-	//
-	//         if (!editor.core.isDomNode(node)) {
-	//
-	//             node = node.parentNode;
-	//
-	//         }
-	//
-	//         if (node === editor.nodes.redactor || node === document.body) {
-	//
-	//             return null;
-	//
-	//         } else {
-	//
-	//             while(!node.classList.contains(editor.ui.className.BLOCK_CLASSNAME)) {
-	//
-	//                 node = node.parentNode;
-	//
-	//             }
-	//
-	//             return node;
-	//
-	//         }
-	//
-	//     };
-	//
-	//     /**
-	//      * Trigger this event when working node changed
-	//      * @param {Element} targetNode - first-level of this node will be current
-	//      * @protected
-	//      *
-	//      * @description If targetNode is first-level then we set it as current else we look for parents to find first-level
-	//      */
-	//     content.workingNodeChanged = function (targetNode) {
-	//
-	//         /** Clear background from previous marked block before we change */
-	//         editor.content.clearMark();
-	//
-	//         if (!targetNode) {
-	//
-	//             return;
-	//
-	//         }
-	//
-	//         content.currentNode = content.getFirstLevelBlock(targetNode);
-	//
-	//     };
-	//
-	//     /**
-	//      * Replaces one redactor block with another
-	//      * @protected
-	//      * @param {Element} targetBlock - block to replace. Mostly currentNode.
-	//      * @param {Element} newBlock
-	//      * @param {string} newBlockType - type of new block; we need to store it to data-attribute
-	//      *
-	//      * [!] Function does not saves old block content.
-	//      *     You can get it manually and pass with newBlock.innerHTML
-	//      */
-	//     content.replaceBlock = function (targetBlock, newBlock) {
-	//
-	//         if (!targetBlock || !newBlock) {
-	//
-	//             editor.core.log('replaceBlock: missed params');
-	//             return;
-	//
-	//         }
-	//
-	//         /** If target-block is not a frist-level block, then we iterate parents to find it */
-	//         while(!targetBlock.classList.contains(editor.ui.className.BLOCK_CLASSNAME)) {
-	//
-	//             targetBlock = targetBlock.parentNode;
-	//
-	//         }
-	//
-	//         /** Replacing */
-	//         editor.nodes.redactor.replaceChild(newBlock, targetBlock);
-	//
-	//         /**
-	//          * Set new node as current
-	//          */
-	//         editor.content.workingNodeChanged(newBlock);
-	//
-	//         /**
-	//          * Add block handlers
-	//          */
-	//         editor.ui.addBlockHandlers(newBlock);
-	//
-	//         /**
-	//          * Save changes
-	//          */
-	//         editor.ui.saveInputs();
-	//
-	//     };
-	//
-	//     /**
-	//      * @protected
-	//      *
-	//      * Inserts new block to redactor
-	//      * Wrapps block into a DIV with BLOCK_CLASSNAME class
-	//      *
-	//      * @param blockData          {object}
-	//      * @param blockData.block    {Element}   element with block content
-	//      * @param blockData.type     {string}    block plugin
-	//      * @param needPlaceCaret     {bool}      pass true to set caret in new block
-	//      *
-	//      */
-	//     content.insertBlock = function ( blockData, needPlaceCaret ) {
-	//
-	//         var workingBlock    = editor.content.currentNode,
-	//             newBlockContent = blockData.block,
-	//             blockType       = blockData.type,
-	//             isStretched     = blockData.stretched;
-	//
-	//         var newBlock = composeNewBlock_(newBlockContent, blockType, isStretched);
-	//
-	//         if (workingBlock) {
-	//
-	//             editor.core.insertAfter(workingBlock, newBlock);
-	//
-	//         } else {
-	//
-	//             /**
-	//              * If redactor is empty, append as first child
-	//              */
-	//             editor.nodes.redactor.appendChild(newBlock);
-	//
-	//         }
-	//
-	//         /**
-	//          * Block handler
-	//          */
-	//         editor.ui.addBlockHandlers(newBlock);
-	//
-	//         /**
-	//          * Set new node as current
-	//          */
-	//         editor.content.workingNodeChanged(newBlock);
-	//
-	//         /**
-	//          * Save changes
-	//          */
-	//         editor.ui.saveInputs();
-	//
-	//
-	//         if ( needPlaceCaret ) {
-	//
-	//             /**
-	//              * If we don't know input index then we set default value -1
-	//              */
-	//             var currentInputIndex = editor.caret.getCurrentInputIndex() || -1;
-	//
-	//
-	//             if (currentInputIndex == -1) {
-	//
-	//
-	//                 var editableElement = newBlock.querySelector('[contenteditable]'),
-	//                     emptyText       = document.createTextNode('');
-	//
-	//                 editableElement.appendChild(emptyText);
-	//                 editor.caret.set(editableElement, 0, 0);
-	//
-	//                 editor.toolbar.move();
-	//                 editor.toolbar.showPlusButton();
-	//
-	//
-	//             } else {
-	//
-	//                 if (currentInputIndex === editor.state.inputs.length - 1)
-	//                     return;
-	//
-	//                 /** Timeout for browsers execution */
-	//                 window.setTimeout(function () {
-	//
-	//                     /** Setting to the new input */
-	//                     editor.caret.setToNextBlock(currentInputIndex);
-	//                     editor.toolbar.move();
-	//                     editor.toolbar.open();
-	//
-	//                 }, 10);
-	//
-	//             }
-	//
-	//         }
-	//
-	//         /**
-	//          * Block is inserted, wait for new click that defined focusing on editors area
-	//          * @type {boolean}
-	//          */
-	//         content.editorAreaHightlighted = false;
-	//
-	//     };
-	//
-	//     /**
-	//      * Replaces blocks with saving content
-	//      * @protected
-	//      * @param {Element} noteToReplace
-	//      * @param {Element} newNode
-	//      * @param {Element} blockType
-	//      */
-	//     content.switchBlock = function (blockToReplace, newBlock, tool) {
-	//
-	//         tool = tool || editor.content.currentNode.dataset.tool;
-	//         var newBlockComposed = composeNewBlock_(newBlock, tool);
-	//
-	//         /** Replacing */
-	//         editor.content.replaceBlock(blockToReplace, newBlockComposed);
-	//
-	//         /** Save new Inputs when block is changed */
-	//         editor.ui.saveInputs();
-	//
-	//     };
-	//
-	//     /**
-	//      * Iterates between child noted and looking for #text node on deepest level
-	//      * @protected
-	//      *
-	//      * @param {Element} block - node where find
-	//      * @param {int} postiton - starting postion
-	//      *      Example: childNodex.length to find from the end
-	//      *               or 0 to find from the start
-	//      * @return {Text} block
-	//      * @uses DFS
-	//      */
-	//     content.getDeepestTextNodeFromPosition = function (block, position) {
-	//
-	//         /**
-	//          * Clear Block from empty and useless spaces with trim.
-	//          * Such nodes we should remove
-	//          */
-	//         var blockChilds = block.childNodes,
-	//             index,
-	//             node,
-	//             text;
-	//
-	//         for(index = 0; index < blockChilds.length; index++) {
-	//
-	//             node = blockChilds[index];
-	//
-	//             if (node.nodeType == editor.core.nodeTypes.TEXT) {
-	//
-	//                 text = node.textContent.trim();
-	//
-	//                 /** Text is empty. We should remove this child from node before we start DFS
-	//                  * decrease the quantity of childs.
-	//                  */
-	//                 if (text === '') {
-	//
-	//                     block.removeChild(node);
-	//                     position--;
-	//
-	//                 }
-	//
-	//             }
-	//
-	//         }
-	//
-	//         if (block.childNodes.length === 0) {
-	//
-	//             return document.createTextNode('');
-	//
-	//         }
-	//
-	//         /** Setting default position when we deleted all empty nodes */
-	//         if ( position < 0 )
-	//             position = 1;
-	//
-	//         var lookingFromStart = false;
-	//
-	//         /** For looking from START */
-	//         if (position === 0) {
-	//
-	//             lookingFromStart = true;
-	//             position = 1;
-	//
-	//         }
-	//
-	//         while ( position ) {
-	//
-	//             /** initial verticle of node. */
-	//             if ( lookingFromStart ) {
-	//
-	//                 block = block.childNodes[0];
-	//
-	//             } else {
-	//
-	//                 block = block.childNodes[position - 1];
-	//
-	//             }
-	//
-	//             if ( block.nodeType == editor.core.nodeTypes.TAG ) {
-	//
-	//                 position = block.childNodes.length;
-	//
-	//             } else if (block.nodeType == editor.core.nodeTypes.TEXT ) {
-	//
-	//                 position = 0;
-	//
-	//             }
-	//
-	//         }
-	//
-	//         return block;
-	//
-	//     };
-	//
-	//     /**
-	//      * @private
-	//      * @param {Element} block - current plugins render
-	//      * @param {String} tool - plugins name
-	//      * @param {Boolean} isStretched - make stretched block or not
-	//      *
-	//      * @description adds necessary information to wrap new created block by first-level holder
-	//      */
-	//     var composeNewBlock_ = function (block, tool, isStretched) {
-	//
-	//         var newBlock     = editor.draw.node('DIV', editor.ui.className.BLOCK_CLASSNAME, {}),
-	//             blockContent = editor.draw.node('DIV', editor.ui.className.BLOCK_CONTENT, {});
-	//
-	//         blockContent.appendChild(block);
-	//         newBlock.appendChild(blockContent);
-	//
-	//         if (isStretched) {
-	//
-	//             blockContent.classList.add(editor.ui.className.BLOCK_STRETCHED);
-	//
-	//         }
-	//
-	//         newBlock.dataset.tool   = tool;
-	//         return newBlock;
-	//
-	//     };
-	//
-	//     /**
-	//      * Returns Range object of current selection
-	//      * @protected
-	//      */
-	//     content.getRange = function () {
-	//
-	//         var selection = window.getSelection().getRangeAt(0);
-	//
-	//         return selection;
-	//
-	//     };
-	//
-	//     /**
-	//      * Divides block in two blocks (after and before caret)
-	//      *
-	//      * @protected
-	//      * @param {int} inputIndex - target input index
-	//      *
-	//      * @description splits current input content to the separate blocks
-	//      * When enter is pressed among the words, that text will be splited.
-	//      */
-	//     content.splitBlock = function (inputIndex) {
-	//
-	//         var selection      = window.getSelection(),
-	//             anchorNode     = selection.anchorNode,
-	//             anchorNodeText = anchorNode.textContent,
-	//             caretOffset    = selection.anchorOffset,
-	//             textBeforeCaret,
-	//             textNodeBeforeCaret,
-	//             textAfterCaret,
-	//             textNodeAfterCaret;
-	//
-	//         var currentBlock = editor.content.currentNode.querySelector('[contentEditable]');
-	//
-	//
-	//         textBeforeCaret     = anchorNodeText.substring(0, caretOffset);
-	//         textAfterCaret      = anchorNodeText.substring(caretOffset);
-	//
-	//         textNodeBeforeCaret = document.createTextNode(textBeforeCaret);
-	//
-	//         if (textAfterCaret) {
-	//
-	//             textNodeAfterCaret  = document.createTextNode(textAfterCaret);
-	//
-	//         }
-	//
-	//         var previousChilds = [],
-	//             nextChilds     = [],
-	//             reachedCurrent = false;
-	//
-	//         if (textNodeAfterCaret) {
-	//
-	//             nextChilds.push(textNodeAfterCaret);
-	//
-	//         }
-	//
-	//         for ( var i = 0, child; !!(child = currentBlock.childNodes[i]); i++) {
-	//
-	//             if ( child != anchorNode ) {
-	//
-	//                 if ( !reachedCurrent ) {
-	//
-	//                     previousChilds.push(child);
-	//
-	//                 } else {
-	//
-	//                     nextChilds.push(child);
-	//
-	//                 }
-	//
-	//             } else {
-	//
-	//                 reachedCurrent = true;
-	//
-	//             }
-	//
-	//         }
-	//
-	//         /** Clear current input */
-	//         editor.state.inputs[inputIndex].innerHTML = '';
-	//
-	//         /**
-	//          * Append all childs founded before anchorNode
-	//          */
-	//         var previousChildsLength = previousChilds.length;
-	//
-	//         for(i = 0; i < previousChildsLength; i++) {
-	//
-	//             editor.state.inputs[inputIndex].appendChild(previousChilds[i]);
-	//
-	//         }
-	//
-	//         editor.state.inputs[inputIndex].appendChild(textNodeBeforeCaret);
-	//
-	//         /**
-	//          * Append text node which is after caret
-	//          */
-	//         var nextChildsLength = nextChilds.length,
-	//             newNode          = document.createElement('div');
-	//
-	//         for(i = 0; i < nextChildsLength; i++) {
-	//
-	//             newNode.appendChild(nextChilds[i]);
-	//
-	//         }
-	//
-	//         newNode = newNode.innerHTML;
-	//
-	//         /** This type of block creates when enter is pressed */
-	//         var NEW_BLOCK_TYPE = editor.settings.initialBlockPlugin;
-	//
-	//         /**
-	//          * Make new paragraph with text after caret
-	//          */
-	//         editor.content.insertBlock({
-	//             type  : NEW_BLOCK_TYPE,
-	//             block : editor.tools[NEW_BLOCK_TYPE].render({
-	//                 text : newNode
-	//             })
-	//         }, true );
-	//
-	//     };
-	//
-	//     /**
-	//      * Merges two blocks — current and target
-	//      * If target index is not exist, then previous will be as target
-	//      *
-	//      * @protected
-	//      * @param {int} currentInputIndex
-	//      * @param {int} targetInputIndex
-	//      *
-	//      * @description gets two inputs indexes and merges into one
-	//      */
-	//     content.mergeBlocks = function (currentInputIndex, targetInputIndex) {
-	//
-	//         /** If current input index is zero, then prevent method execution */
-	//         if (currentInputIndex === 0) {
-	//
-	//             return;
-	//
-	//         }
-	//
-	//         var targetInput,
-	//             currentInputContent = editor.state.inputs[currentInputIndex].innerHTML;
-	//
-	//         if (!targetInputIndex) {
-	//
-	//             targetInput = editor.state.inputs[currentInputIndex - 1];
-	//
-	//         } else {
-	//
-	//             targetInput = editor.state.inputs[targetInputIndex];
-	//
-	//         }
-	//
-	//         targetInput.innerHTML += currentInputContent;
-	//
-	//     };
-	//
-	//     /**
-	//      * Iterates all right siblings and parents, which has right siblings
-	//      * while it does not reached the first-level block
-	//      *
-	//      * @param {Element} node
-	//      * @return {boolean}
-	//      */
-	//     content.isLastNode = function (node) {
-	//
-	//         // console.log('погнали перебор родителей');
-	//
-	//         var allChecked = false;
-	//
-	//         while ( !allChecked ) {
-	//
-	//             // console.log('Смотрим на %o', node);
-	//             // console.log('Проверим, пустые ли соседи справа');
-	//
-	//             if ( !allSiblingsEmpty_(node) ) {
-	//
-	//                 // console.log('Есть непустые соседи. Узел не последний. Выходим.');
-	//                 return false;
-	//
-	//             }
-	//
-	//             node = node.parentNode;
-	//
-	//             /**
-	//              * Проверяем родителей до тех пор, пока не найдем блок первого уровня
-	//              */
-	//             if ( node.classList.contains(editor.ui.className.BLOCK_CONTENT) ) {
-	//
-	//                 allChecked = true;
-	//
-	//             }
-	//
-	//         }
-	//
-	//         return true;
-	//
-	//     };
-	//
-	//     /**
-	//      * Checks if all element right siblings is empty
-	//      * @param node
-	//      */
-	//     var allSiblingsEmpty_ = function (node) {
-	//
-	//         /**
-	//          * Нужно убедиться, что после пустого соседа ничего нет
-	//          */
-	//         var sibling = node.nextSibling;
-	//
-	//         while ( sibling ) {
-	//
-	//             if (sibling.textContent.length) {
-	//
-	//                 return false;
-	//
-	//             }
-	//
-	//             sibling = sibling.nextSibling;
-	//
-	//         }
-	//
-	//         return true;
-	//
-	//     };
-	//
-	//     /**
-	//      * @public
-	//      *
-	//      * @param {string} htmlData - html content as string
-	//      * @param {string} plainData - plain text
-	//      * @return {string} - html content as string
-	//      */
-	//     content.wrapTextWithParagraphs = function (htmlData, plainData) {
-	//
-	//         if (!htmlData.trim()) {
-	//
-	//             return wrapPlainTextWithParagraphs(plainData);
-	//
-	//         }
-	//
-	//         var wrapper = document.createElement('DIV'),
-	//             newWrapper = document.createElement('DIV'),
-	//             i,
-	//             paragraph,
-	//             firstLevelBlocks = ['DIV', 'P'],
-	//             blockTyped,
-	//             node;
-	//
-	//         /**
-	//          * Make HTML Element to Wrap Text
-	//          * It allows us to work with input data as HTML content
-	//          */
-	//         wrapper.innerHTML = htmlData;
-	//         paragraph = document.createElement('P');
-	//
-	//         for (i = 0; i < wrapper.childNodes.length; i++) {
-	//
-	//             node = wrapper.childNodes[i];
-	//
-	//             blockTyped = firstLevelBlocks.indexOf(node.tagName) != -1;
-	//
-	//             /**
-	//              * If node is first-levet
-	//              * we add this node to our new wrapper
-	//              */
-	//             if ( blockTyped ) {
-	//
-	//                 /**
-	//                  * If we had splitted inline nodes to paragraph before
-	//                  */
-	//                 if ( paragraph.childNodes.length ) {
-	//
-	//                     newWrapper.appendChild(paragraph.cloneNode(true));
-	//
-	//                     /** empty paragraph */
-	//                     paragraph = null;
-	//                     paragraph = document.createElement('P');
-	//
-	//                 }
-	//
-	//                 newWrapper.appendChild(node.cloneNode(true));
-	//
-	//             } else {
-	//
-	//                 /** Collect all inline nodes to one as paragraph */
-	//                 paragraph.appendChild(node.cloneNode(true));
-	//
-	//                 /** if node is last we should append this node to paragraph and paragraph to new wrapper */
-	//                 if ( i == wrapper.childNodes.length - 1 ) {
-	//
-	//                     newWrapper.appendChild(paragraph.cloneNode(true));
-	//
-	//                 }
-	//
-	//             }
-	//
-	//         }
-	//
-	//         return newWrapper.innerHTML;
-	//
-	//     };
-	//
-	//     /**
-	//      * Splits strings on new line and wraps paragraphs with <p> tag
-	//      * @param plainText
-	//      * @returns {string}
-	//      */
-	//     var wrapPlainTextWithParagraphs = function (plainText) {
-	//
-	//         if (!plainText) return '';
-	//
-	//         return '<p>' + plainText.split('\n\n').join('</p><p>') + '</p>';
-	//
-	//     };
-	//
-	//     /**
-	//     * Finds closest Contenteditable parent from Element
-	//     * @param {Element} node     element looking from
-	//     * @return {Element} node    contenteditable
-	//     */
-	//     content.getEditableParent = function (node) {
-	//
-	//         while (node && node.contentEditable != 'true') {
-	//
-	//             node = node.parentNode;
-	//
-	//         }
-	//
-	//         return node;
-	//
-	//     };
-	//
-	//     /**
-	//     * Clear editors content
-	//      *
-	//      * @param {Boolean} all — if true, delete all article data (content, id, etc.)
-	//     */
-	//     content.clear = function (all) {
-	//
-	//         editor.nodes.redactor.innerHTML = '';
-	//         editor.content.sync();
-	//         editor.ui.saveInputs();
-	//         if (all) {
-	//
-	//             editor.state.blocks = {};
-	//
-	//         } else if (editor.state.blocks) {
-	//
-	//             editor.state.blocks.items = [];
-	//
-	//         }
-	//
-	//         editor.content.currentNode = null;
-	//
-	//     };
-	//
-	//     /**
-	//     *
-	//      * Load new data to editor
-	//      * If editor is not empty, just append articleData.items
-	//      *
-	//     * @param articleData.items
-	//     */
-	//     content.load = function (articleData) {
-	//
-	//         var currentContent = Object.assign({}, editor.state.blocks);
-	//
-	//         editor.content.clear();
-	//
-	//         if (!Object.keys(currentContent).length) {
-	//
-	//             editor.state.blocks = articleData;
-	//
-	//         } else if (!currentContent.items) {
-	//
-	//             currentContent.items = articleData.items;
-	//             editor.state.blocks = currentContent;
-	//
-	//         } else {
-	//
-	//             currentContent.items = currentContent.items.concat(articleData.items);
-	//             editor.state.blocks = currentContent;
-	//
-	//         }
-	//
-	//         editor.renderer.makeBlocksFromData();
-	//
-	//     };
-	//
-	//     return content;
-	//
-	// })({});
-
-/***/ }),
-/* 6 */
-/***/ (function(module, exports) {
-
-	'use strict';
-	
-	Object.defineProperty(exports, "__esModule", {
-	    value: true
-	});
-	
-	var _typeof = typeof Symbol === "function" && typeof Symbol.iterator === "symbol" ? function (obj) { return typeof obj; } : function (obj) { return obj && typeof Symbol === "function" && obj.constructor === Symbol && obj !== Symbol.prototype ? "symbol" : typeof obj; };
-	
-	var _createClass = function () { function defineProperties(target, props) { for (var i = 0; i < props.length; i++) { var descriptor = props[i]; descriptor.enumerable = descriptor.enumerable || false; descriptor.configurable = true; if ("value" in descriptor) descriptor.writable = true; Object.defineProperty(target, descriptor.key, descriptor); } } return function (Constructor, protoProps, staticProps) { if (protoProps) defineProperties(Constructor.prototype, protoProps); if (staticProps) defineProperties(Constructor, staticProps); return Constructor; }; }();
-	
-	function _toConsumableArray(arr) { if (Array.isArray(arr)) { for (var i = 0, arr2 = Array(arr.length); i < arr.length; i++) { arr2[i] = arr[i]; } return arr2; } else { return Array.from(arr); } }
-	
-	function _classCallCheck(instance, Constructor) { if (!(instance instanceof Constructor)) { throw new TypeError("Cannot call a class as a function"); } }
-	
-	/**
-	 * DOM manupulations helper
-	 */
-	var Dom = function () {
-	    function Dom() {
-	        _classCallCheck(this, Dom);
-	    }
-	
-	    _createClass(Dom, null, [{
-	        key: 'make',
-	
-	
-	        /**
-	         * Helper for making Elements with classname and attributes
-	         *
-	         * @param  {string} tagName           - new Element tag name
-	         * @param  {array|string} classNames  - list or name of CSS classname(s)
-	         * @param  {Object} attributes        - any attributes
-	         * @return {Element}
-	         */
-	        value: function make(tagName) {
-	            var classNames = arguments.length > 1 && arguments[1] !== undefined ? arguments[1] : null;
-	            var attributes = arguments.length > 2 && arguments[2] !== undefined ? arguments[2] : {};
-	
-	
-	            var el = document.createElement(tagName);
-	
-	            if (Array.isArray(classNames)) {
-	                var _el$classList;
-	
-	                (_el$classList = el.classList).add.apply(_el$classList, _toConsumableArray(classNames));
-	            } else if (classNames) {
-	
-	                el.classList.add(classNames);
-	            }
-	
-	            for (var attrName in attributes) {
-	
-	                el[attrName] = attributes[attrName];
-	            }
-	
-	            return el;
-	        }
-	
-	        /**
-	         * Append one or several elements to the parent
-	         *
-	         * @param  {Element} parent    - where to append
-	         * @param  {Element|Element[]} - element ore elements list
-	         */
-	
-	    }, {
-	        key: 'append',
-	        value: function append(parent, elements) {
-	
-	            if (Array.isArray(elements)) {
-	
-	                elements.forEach(function (el) {
-	                    return parent.appendChild(el);
-	                });
-	            } else {
-	
-	                parent.appendChild(elements);
-	            }
-	        }
-	
-	        /**
-	         * Selector Decorator
-	         *
-	         * Returns first match
-	         *
-	         * @param {Element} el - element we searching inside. Default - DOM Document
-	         * @param {String} selector - searching string
-	         *
-	         * @returns {Element}
-	         */
-	
-	    }, {
-	        key: 'find',
-	        value: function find() {
-	            var el = arguments.length > 0 && arguments[0] !== undefined ? arguments[0] : document;
-	            var selector = arguments[1];
-	
-	
-	            return el.querySelector(selector);
-	        }
-	
-	        /**
-	         * Selector Decorator.
-	         *
-	         * Returns all matches
-	         *
-	         * @param {Element} el - element we searching inside. Default - DOM Document
-	         * @param {String} selector - searching string
-	         * @returns {NodeList}
-	         */
-	
-	    }, {
-	        key: 'findAll',
-	        value: function findAll() {
-	            var el = arguments.length > 0 && arguments[0] !== undefined ? arguments[0] : document;
-	            var selector = arguments[1];
-	
-	
-	            return el.querySelectorAll(selector);
-	        }
-	    }, {
-	        key: 'isNode',
-	        value: function isNode(node) {
-	
-	            return node && (typeof node === 'undefined' ? 'undefined' : _typeof(node)) === 'object' && node.nodeType && node.nodeType === Node.ELEMENT_NODE;
-	        }
-	    }]);
-	
-	    return Dom;
-	}();
-	
-	exports.default = Dom;
-	;
 
 /***/ }),
 /* 7 */
-/***/ (function(module, exports) {
-
-	'use strict';
-	
-	var _typeof = typeof Symbol === "function" && typeof Symbol.iterator === "symbol" ? function (obj) { return typeof obj; } : function (obj) { return obj && typeof Symbol === "function" && obj.constructor === Symbol && obj !== Symbol.prototype ? "symbol" : typeof obj; };
-	
-	/**
-	 * Codex Editor Destroyer module
-	 *
-	 * @auhor Codex Team
-	 * @version 1.0
-	 */
-	
-	module.exports = function (destroyer) {
-	
-	    var editor = codex.editor;
-	
-	    destroyer.removeNodes = function () {
-	
-	        editor.nodes.wrapper.remove();
-	        editor.nodes.notifications.remove();
-	    };
-	
-	    destroyer.destroyPlugins = function () {
-	
-	        for (var tool in editor.tools) {
-	
-	            if (typeof editor.tools[tool].destroy === 'function') {
-	
-	                editor.tools[tool].destroy();
-	            }
-	        }
-	    };
-	
-	    destroyer.destroyScripts = function () {
-	
-	        var scripts = document.getElementsByTagName('SCRIPT');
-	
-	        for (var i = 0; i < scripts.length; i++) {
-	
-	            if (scripts[i].id.indexOf(editor.scriptPrefix) + 1) {
-	
-	                scripts[i].remove();
-	                i--;
-	            }
-	        }
-	    };
-	
-	    /**
-	     * Delete editor data from webpage.
-	     * You should send settings argument with boolean flags:
-	     * @param settings.ui- remove redactor event listeners and DOM nodes
-	     * @param settings.scripts - remove redactor scripts from DOM
-	     * @param settings.plugins - remove plugin's objects
-	     * @param settings.core - remove editor core. You can remove core only if UI and scripts flags is true
-	     * }
-	     *
-	     */
-	    destroyer.destroy = function (settings) {
-	
-	        if (!settings || (typeof settings === 'undefined' ? 'undefined' : _typeof(settings)) !== 'object') {
-	
-	            return;
-	        }
-	
-	        if (settings.ui) {
-	
-	            destroyer.removeNodes();
-	            editor.listeners.removeAll();
-	        }
-	
-	        if (settings.scripts) {
-	
-	            destroyer.destroyScripts();
-	        }
-	
-	        if (settings.plugins) {
-	
-	            destroyer.destroyPlugins();
-	        }
-	
-	        if (settings.ui && settings.scripts && settings.core) {
-	
-	            delete codex.editor;
-	        }
-	    };
-	
-	    return destroyer;
-	}({});
-
-/***/ }),
-/* 8 */
-/***/ (function(module, exports) {
-
-	"use strict";
-	
-	/**
-	 * Codex Editor Listeners module
-	 *
-	 * @author Codex Team
-	 * @version 1.0
-	 */
-	
-	/**
-	 * Module-decorator for event listeners assignment
-	 */
-	module.exports = function (listeners) {
-	
-	    var allListeners = [];
-	
-	    /**
-	     * Search methods
-	     *
-	     * byElement, byType and byHandler returns array of suitable listeners
-	     * one and all takes element, eventType, and handler and returns first (all) suitable listener
-	     *
-	     */
-	    listeners.search = function () {
-	
-	        var byElement = function byElement(element, context) {
-	
-	            var listenersOnElement = [];
-	
-	            context = context || allListeners;
-	
-	            for (var i = 0; i < context.length; i++) {
-	
-	                var listener = context[i];
-	
-	                if (listener.element === element) {
-	
-	                    listenersOnElement.push(listener);
-	                }
-	            }
-	
-	            return listenersOnElement;
-	        };
-	
-	        var byType = function byType(eventType, context) {
-	
-	            var listenersWithType = [];
-	
-	            context = context || allListeners;
-	
-	            for (var i = 0; i < context.length; i++) {
-	
-	                var listener = context[i];
-	
-	                if (listener.type === eventType) {
-	
-	                    listenersWithType.push(listener);
-	                }
-	            }
-	
-	            return listenersWithType;
-	        };
-	
-	        var byHandler = function byHandler(handler, context) {
-	
-	            var listenersWithHandler = [];
-	
-	            context = context || allListeners;
-	
-	            for (var i = 0; i < context.length; i++) {
-	
-	                var listener = context[i];
-	
-	                if (listener.handler === handler) {
-	
-	                    listenersWithHandler.push(listener);
-	                }
-	            }
-	
-	            return listenersWithHandler;
-	        };
-	
-	        var one = function one(element, eventType, handler) {
-	
-	            var result = allListeners;
-	
-	            if (element) result = byElement(element, result);
-	
-	            if (eventType) result = byType(eventType, result);
-	
-	            if (handler) result = byHandler(handler, result);
-	
-	            return result[0];
-	        };
-	
-	        var all = function all(element, eventType, handler) {
-	
-	            var result = allListeners;
-	
-	            if (element) result = byElement(element, result);
-	
-	            if (eventType) result = byType(eventType, result);
-	
-	            if (handler) result = byHandler(handler, result);
-	
-	            return result;
-	        };
-	
-	        return {
-	            byElement: byElement,
-	            byType: byType,
-	            byHandler: byHandler,
-	            one: one,
-	            all: all
-	        };
-	    }();
-	
-	    listeners.add = function (element, eventType, handler, isCapture) {
-	
-	        element.addEventListener(eventType, handler, isCapture);
-	
-	        var data = {
-	            element: element,
-	            type: eventType,
-	            handler: handler
-	        };
-	
-	        var alreadyAddedListener = listeners.search.one(element, eventType, handler);
-	
-	        if (!alreadyAddedListener) {
-	
-	            allListeners.push(data);
-	        }
-	    };
-	
-	    listeners.remove = function (element, eventType, handler) {
-	
-	        element.removeEventListener(eventType, handler);
-	
-	        var existingListeners = listeners.search.all(element, eventType, handler);
-	
-	        for (var i = 0; i < existingListeners.length; i++) {
-	
-	            var index = allListeners.indexOf(existingListeners[i]);
-	
-	            if (index > 0) {
-	
-	                allListeners.splice(index, 1);
-	            }
-	        }
-	    };
-	
-	    listeners.removeAll = function () {
-	
-	        allListeners.map(function (current) {
-	
-	            listeners.remove(current.element, current.type, current.handler);
-	        });
-	    };
-	
-	    listeners.get = function (element, eventType, handler) {
-	
-	        return listeners.search.all(element, eventType, handler);
-	    };
-	
-	    return listeners;
-	}({});
-
-/***/ }),
-/* 9 */
-/***/ (function(module, exports) {
-
-	'use strict';
-	
-	/**
-	 * Codex Editor Notification Module
-	 *
-	 * @author Codex Team
-	 * @version 1.0
-	 */
-	
-	module.exports = function (notifications) {
-	
-	    var editor = codex.editor;
-	
-	    var queue = [];
-	
-	    var addToQueue = function addToQueue(settings) {
-	
-	        queue.push(settings);
-	
-	        var index = 0;
-	
-	        while (index < queue.length && queue.length > 5) {
-	
-	            if (queue[index].type == 'confirm' || queue[index].type == 'prompt') {
-	
-	                index++;
-	                continue;
-	            }
-	
-	            queue[index].close();
-	            queue.splice(index, 1);
-	        }
-	    };
-	
-	    notifications.createHolder = function () {
-	
-	        var holder = editor.draw.node('DIV', 'cdx-notifications-block');
-	
-	        editor.nodes.notifications = document.body.appendChild(holder);
-	
-	        return holder;
-	    };
-	
-	    /**
-	     * Error notificator. Shows block with message
-	     * @protected
-	     */
-	    notifications.errorThrown = function (errorMsg, event) {
-	
-	        editor.notifications.notification({ message: 'This action is not available currently', type: event.type });
-	    };
-	
-	    /**
-	     *
-	     * Appends notification
-	     *
-	     *  settings = {
-	     *      type        - notification type (reserved types: alert, confirm, prompt). Just add class 'cdx-notification-'+type
-	     *      message     - notification message
-	     *      okMsg       - confirm button text (default - 'Ok')
-	     *      cancelBtn   - cancel button text (default - 'Cancel'). Only for confirm and prompt types
-	     *      confirm     - function-handler for ok button click
-	     *      cancel      - function-handler for cancel button click. Only for confirm and prompt types
-	     *      time        - time (in seconds) after which notification will close (default - 10s)
-	     *  }
-	     *
-	     * @param settings
-	     */
-	    notifications.notification = function (constructorSettings) {
-	
-	        /** Private vars and methods */
-	        var notification = null,
-	            cancel = null,
-	            type = null,
-	            confirm = null,
-	            inputField = null;
-	
-	        var confirmHandler = function confirmHandler() {
-	
-	            close();
-	
-	            if (typeof confirm !== 'function') {
-	
-	                return;
-	            }
-	
-	            if (type == 'prompt') {
-	
-	                confirm(inputField.value);
-	                return;
-	            }
-	
-	            confirm();
-	        };
-	
-	        var cancelHandler = function cancelHandler() {
-	
-	            close();
-	
-	            if (typeof cancel !== 'function') {
-	
-	                return;
-	            }
-	
-	            cancel();
-	        };
-	
-	        /** Public methods */
-	        function create(settings) {
-	
-	            if (!(settings && settings.message)) {
-	
-	                editor.core.log('Can\'t create notification. Message is missed');
-	                return;
-	            }
-	
-	            settings.type = settings.type || 'alert';
-	            settings.time = settings.time * 1000 || 10000;
-	
-	            var wrapper = editor.draw.node('DIV', 'cdx-notification'),
-	                message = editor.draw.node('DIV', 'cdx-notification__message'),
-	                input = editor.draw.node('INPUT', 'cdx-notification__input'),
-	                okBtn = editor.draw.node('SPAN', 'cdx-notification__ok-btn'),
-	                cancelBtn = editor.draw.node('SPAN', 'cdx-notification__cancel-btn');
-	
-	            message.textContent = settings.message;
-	            okBtn.textContent = settings.okMsg || 'ОК';
-	            cancelBtn.textContent = settings.cancelMsg || 'Отмена';
-	
-	            editor.listeners.add(okBtn, 'click', confirmHandler);
-	            editor.listeners.add(cancelBtn, 'click', cancelHandler);
-	
-	            wrapper.appendChild(message);
-	
-	            if (settings.type == 'prompt') {
-	
-	                wrapper.appendChild(input);
-	            }
-	
-	            wrapper.appendChild(okBtn);
-	
-	            if (settings.type == 'prompt' || settings.type == 'confirm') {
-	
-	                wrapper.appendChild(cancelBtn);
-	            }
-	
-	            wrapper.classList.add('cdx-notification-' + settings.type);
-	            wrapper.dataset.type = settings.type;
-	
-	            notification = wrapper;
-	            type = settings.type;
-	            confirm = settings.confirm;
-	            cancel = settings.cancel;
-	            inputField = input;
-	
-	            if (settings.type != 'prompt' && settings.type != 'confirm') {
-	
-	                window.setTimeout(close, settings.time);
-	            }
-	        };
-	
-	        /**
-	        * Show notification block
-	        */
-	        function send() {
-	
-	            editor.nodes.notifications.appendChild(notification);
-	            inputField.focus();
-	
-	            editor.nodes.notifications.classList.add('cdx-notification__notification-appending');
-	
-	            window.setTimeout(function () {
-	
-	                editor.nodes.notifications.classList.remove('cdx-notification__notification-appending');
-	            }, 100);
-	
-	            addToQueue({ type: type, close: close });
-	        };
-	
-	        /**
-	        *  Remove notification block
-	        */
-	        function close() {
-	
-	            notification.remove();
-	        };
-	
-	        if (constructorSettings) {
-	
-	            create(constructorSettings);
-	            send();
-	        }
-	
-	        return {
-	            create: create,
-	            send: send,
-	            close: close
-	        };
-	    };
-	
-	    notifications.clear = function () {
-	
-	        editor.nodes.notifications.innerHTML = '';
-	        queue = [];
-	    };
-	
-	    return notifications;
-	}({});
-
-/***/ }),
-/* 10 */
-/***/ (function(module, exports) {
-
-	"use strict";
-	
-	/**
-	 * Codex Editor Parser Module
-	 *
-	 * @author Codex Team
-	 * @version 1.1
-	 */
-	
-	module.exports = function (parser) {
-	
-	    var editor = codex.editor;
-	
-	    /** inserting text */
-	    parser.insertPastedContent = function (blockType, tag) {
-	
-	        editor.content.insertBlock({
-	            type: blockType.type,
-	            block: blockType.render({
-	                text: tag.innerHTML
-	            })
-	        });
-	    };
-	
-	    /**
-	     * Check DOM node for display style: separated block or child-view
-	     */
-	    parser.isFirstLevelBlock = function (node) {
-	
-	        return node.nodeType == editor.core.nodeTypes.TAG && node.classList.contains(editor.ui.className.BLOCK_CLASSNAME);
-	    };
-	
-	    return parser;
-	}({});
-
-/***/ }),
-/* 11 */
-/***/ (function(module, exports) {
-
-	'use strict';
-	
-	/**
-	 * Codex Editor Paste module
-	 *
-	 * @author Codex Team
-	 * @version 1.1.1
-	 */
-	
-	module.exports = function (paste) {
-	
-	    var editor = codex.editor;
-	
-	    var patterns = [];
-	
-	    paste.prepare = function () {
-	
-	        var tools = editor.tools;
-	
-	        for (var tool in tools) {
-	
-	            if (!tools[tool].renderOnPastePatterns || !Array.isArray(tools[tool].renderOnPastePatterns)) {
-	
-	                continue;
-	            }
-	
-	            tools[tool].renderOnPastePatterns.map(function (pattern) {
-	
-	                patterns.push(pattern);
-	            });
-	        }
-	
-	        return Promise.resolve();
-	    };
-	
-	    /**
-	     * Saves data
-	     * @param event
-	     */
-	    paste.pasted = function (event) {
-	
-	        var clipBoardData = event.clipboardData || window.clipboardData,
-	            content = clipBoardData.getData('Text');
-	
-	        var result = analize(content);
-	
-	        if (result) {
-	
-	            event.preventDefault();
-	            event.stopImmediatePropagation();
-	        }
-	
-	        return result;
-	    };
-	
-	    /**
-	     * Analizes pated string and calls necessary method
-	     */
-	
-	    var analize = function analize(string) {
-	
-	        var result = false,
-	            content = editor.content.currentNode,
-	            plugin = content.dataset.tool;
-	
-	        patterns.map(function (pattern) {
-	
-	            var execArray = pattern.regex.exec(string),
-	                match = execArray && execArray[0];
-	
-	            if (match && match === string.trim()) {
-	
-	                /** current block is not empty */
-	                if (content.textContent.trim() && plugin == editor.settings.initialBlockPlugin) {
-	
-	                    pasteToNewBlock_();
-	                }
-	
-	                pattern.callback(string, pattern);
-	                result = true;
-	            }
-	        });
-	
-	        return result;
-	    };
-	
-	    var pasteToNewBlock_ = function pasteToNewBlock_() {
-	
-	        /** Create new initial block */
-	        editor.content.insertBlock({
-	
-	            type: editor.settings.initialBlockPlugin,
-	            block: editor.tools[editor.settings.initialBlockPlugin].render({
-	                text: ''
-	            })
-	
-	        }, false);
-	    };
-	
-	    /**
-	     * This method prevents default behaviour.
-	     *
-	     * @param {Object} event
-	     * @protected
-	     *
-	     * @description We get from clipboard pasted data, sanitize, make a fragment that contains of this sanitized nodes.
-	     * Firstly, we need to memorize the caret position. We can do that by getting the range of selection.
-	     * After all, we insert clear fragment into caret placed position. Then, we should move the caret to the last node
-	     */
-	    paste.blockPasteCallback = function (event) {
-	
-	        if (!needsToHandlePasteEvent(event.target)) {
-	
-	            return;
-	        }
-	
-	        /** Prevent default behaviour */
-	        event.preventDefault();
-	
-	        /** get html pasted data - dirty data */
-	        var htmlData = event.clipboardData.getData('text/html'),
-	            plainData = event.clipboardData.getData('text/plain');
-	
-	        /** Temporary DIV that is used to work with text's paragraphs as DOM-elements*/
-	        var paragraphs = editor.draw.node('DIV', '', {}),
-	            cleanData,
-	            wrappedData;
-	
-	        /** Create fragment, that we paste to range after proccesing */
-	        cleanData = editor.sanitizer.clean(htmlData);
-	
-	        /**
-	         * We wrap pasted text with <p> tags to split it logically
-	         * @type {string}
-	         */
-	        wrappedData = editor.content.wrapTextWithParagraphs(cleanData, plainData);
-	        paragraphs.innerHTML = wrappedData;
-	
-	        /**
-	         * If there only one paragraph, just insert in at the caret location
-	         */
-	        if (paragraphs.childNodes.length == 1) {
-	
-	            emulateUserAgentBehaviour(paragraphs.firstChild);
-	            return;
-	        }
-	
-	        insertPastedParagraphs(paragraphs.childNodes);
-	    };
-	
-	    /**
-	     * Checks if we should handle paste event on block
-	     * @param block
-	     *
-	     * @return {boolean}
-	     */
-	    var needsToHandlePasteEvent = function needsToHandlePasteEvent(block) {
-	
-	        /** If area is input or textarea then allow default behaviour */
-	        if (editor.core.isNativeInput(block)) {
-	
-	            return false;
-	        }
-	
-	        var editableParent = editor.content.getEditableParent(block);
-	
-	        /** Allow paste when event target placed in Editable element */
-	        if (!editableParent) {
-	
-	            return false;
-	        }
-	
-	        return true;
-	    };
-	
-	    /**
-	     * Inserts new initial plugin blocks with data in paragraphs
-	     *
-	     * @param {Array} paragraphs - array of paragraphs (<p></p>) whit content, that should be inserted
-	     */
-	    var insertPastedParagraphs = function insertPastedParagraphs(paragraphs) {
-	
-	        var NEW_BLOCK_TYPE = editor.settings.initialBlockPlugin,
-	            currentNode = editor.content.currentNode;
-	
-	        paragraphs.forEach(function (paragraph) {
-	
-	            /** Don't allow empty paragraphs */
-	            if (editor.core.isBlockEmpty(paragraph)) {
-	
-	                return;
-	            }
-	
-	            editor.content.insertBlock({
-	                type: NEW_BLOCK_TYPE,
-	                block: editor.tools[NEW_BLOCK_TYPE].render({
-	                    text: paragraph.innerHTML
-	                })
-	            });
-	
-	            editor.caret.inputIndex++;
-	        });
-	
-	        editor.caret.setToPreviousBlock(editor.caret.getCurrentInputIndex() + 1);
-	
-	        /**
-	         * If there was no data in working node, remove it
-	         */
-	        if (editor.core.isBlockEmpty(currentNode)) {
-	
-	            currentNode.remove();
-	            editor.ui.saveInputs();
-	        }
-	    };
-	
-	    /**
-	     * Inserts node content at the caret position
-	     *
-	     * @param {Node} node - DOM node (could be DocumentFragment), that should be inserted at the caret location
-	     */
-	    var emulateUserAgentBehaviour = function emulateUserAgentBehaviour(node) {
-	
-	        var newNode;
-	
-	        if (node.childElementCount) {
-	
-	            newNode = document.createDocumentFragment();
-	
-	            node.childNodes.forEach(function (current) {
-	
-	                if (!editor.core.isDomNode(current) && current.data.trim() === '') {
-	
-	                    return;
-	                }
-	
-	                newNode.appendChild(current.cloneNode(true));
-	            });
-	        } else {
-	
-	            newNode = document.createTextNode(node.textContent);
-	        }
-	
-	        editor.caret.insertNode(newNode);
-	    };
-	
-	    return paste;
-	}({});
-
-/***/ }),
-/* 12 */
 /***/ (function(module, exports, __webpack_require__) {
 
-	'use strict';
-	
-	/**
-	 * Codex Sanitizer
-	 */
-	
-	module.exports = function (sanitizer) {
-	
-	    /** HTML Janitor library */
-	    var janitor = __webpack_require__(13);
-	
-	    /** Codex Editor */
-	    var editor = codex.editor;
-	
-	    sanitizer.prepare = function () {
-	
-	        if (editor.settings.sanitizer && !editor.core.isEmpty(editor.settings.sanitizer)) {
-	
-	            Config.CUSTOM = editor.settings.sanitizer;
-	        }
-	    };
-	
-	    /**
-	     * Basic config
-	     */
-	    var Config = {
-	
-	        /** User configuration */
-	        CUSTOM: null,
-	
-	        BASIC: {
-	
-	            tags: {
-	                p: {},
-	                a: {
-	                    href: true,
-	                    target: '_blank',
-	                    rel: 'nofollow'
-	                }
-	            }
-	        }
-	    };
-	
-	    sanitizer.Config = Config;
-	
-	    /**
-	     *
-	     * @param userCustomConfig
-	     * @returns {*}
-	     * @private
-	     *
-	     * @description If developer uses editor's API, then he can customize sane restrictions.
-	     * Or, sane config can be defined globally in editors initialization. That config will be used everywhere
-	     * At least, if there is no config overrides, that API uses BASIC Default configation
-	     */
-	    var init_ = function init_(userCustomConfig) {
-	
-	        var configuration = userCustomConfig || Config.CUSTOM || Config.BASIC;
-	
-	        return new janitor(configuration);
-	    };
-	
-	    /**
-	     * Cleans string from unwanted tags
-	     * @protected
-	     * @param {String} dirtyString - taint string
-	     * @param {Object} customConfig - allowed tags
-	     */
-	    sanitizer.clean = function (dirtyString, customConfig) {
-	
-	        var janitorInstance = init_(customConfig);
-	
-	        return janitorInstance.clean(dirtyString);
-	    };
-	
-	    return sanitizer;
-	}({});
-
-/***/ }),
-/* 13 */
-/***/ (function(module, exports, __webpack_require__) {
-
-	var __WEBPACK_AMD_DEFINE_FACTORY__, __WEBPACK_AMD_DEFINE_RESULT__;(function (root, factory) {
-	  if (true) {
-	    !(__WEBPACK_AMD_DEFINE_FACTORY__ = (factory), __WEBPACK_AMD_DEFINE_RESULT__ = (typeof __WEBPACK_AMD_DEFINE_FACTORY__ === 'function' ? (__WEBPACK_AMD_DEFINE_FACTORY__.call(exports, __webpack_require__, exports, module)) : __WEBPACK_AMD_DEFINE_FACTORY__), __WEBPACK_AMD_DEFINE_RESULT__ !== undefined && (module.exports = __WEBPACK_AMD_DEFINE_RESULT__));
-	  } else if (typeof exports === 'object') {
-	    module.exports = factory();
-	  } else {
-	    root.HTMLJanitor = factory();
-	  }
-	}(this, function () {
-	
-	  /**
-	   * @param {Object} config.tags Dictionary of allowed tags.
-	   * @param {boolean} config.keepNestedBlockElements Default false.
-	   */
-	  function HTMLJanitor(config) {
-	
-	    var tagDefinitions = config['tags'];
-	    var tags = Object.keys(tagDefinitions);
-	
-	    var validConfigValues = tags
-	      .map(function(k) { return typeof tagDefinitions[k]; })
-	      .every(function(type) { return type === 'object' || type === 'boolean' || type === 'function'; });
-	
-	    if(!validConfigValues) {
-	      throw new Error("The configuration was invalid");
-	    }
-	
-	    this.config = config;
-	  }
-	
-	  // TODO: not exhaustive?
-	  var blockElementNames = ['P', 'LI', 'TD', 'TH', 'DIV', 'H1', 'H2', 'H3', 'H4', 'H5', 'H6', 'PRE'];
-	  function isBlockElement(node) {
-	    return blockElementNames.indexOf(node.nodeName) !== -1;
-	  }
-	
-	  var inlineElementNames = ['A', 'B', 'STRONG', 'I', 'EM', 'SUB', 'SUP', 'U', 'STRIKE'];
-	  function isInlineElement(node) {
-	    return inlineElementNames.indexOf(node.nodeName) !== -1;
-	  }
-	
-	  HTMLJanitor.prototype.clean = function (html) {
-	    var sandbox = document.createElement('div');
-	    sandbox.innerHTML = html;
-	
-	    this._sanitize(sandbox);
-	
-	    return sandbox.innerHTML;
-	  };
-	
-	  HTMLJanitor.prototype._sanitize = function (parentNode) {
-	    var treeWalker = createTreeWalker(parentNode);
-	    var node = treeWalker.firstChild();
-	    if (!node) { return; }
-	
-	    do {
-	      // Ignore nodes that have already been sanitized
-	      if (node._sanitized) {
-	        continue;
-	      }
-	
-	      if (node.nodeType === Node.TEXT_NODE) {
-	        // If this text node is just whitespace and the previous or next element
-	        // sibling is a block element, remove it
-	        // N.B.: This heuristic could change. Very specific to a bug with
-	        // `contenteditable` in Firefox: http://jsbin.com/EyuKase/1/edit?js,output
-	        // FIXME: make this an option?
-	        if (node.data.trim() === ''
-	            && ((node.previousElementSibling && isBlockElement(node.previousElementSibling))
-	                 || (node.nextElementSibling && isBlockElement(node.nextElementSibling)))) {
-	          parentNode.removeChild(node);
-	          this._sanitize(parentNode);
-	          break;
-	        } else {
-	          continue;
-	        }
-	      }
-	
-	      // Remove all comments
-	      if (node.nodeType === Node.COMMENT_NODE) {
-	        parentNode.removeChild(node);
-	        this._sanitize(parentNode);
-	        break;
-	      }
-	
-	      var isInline = isInlineElement(node);
-	      var containsBlockElement;
-	      if (isInline) {
-	        containsBlockElement = Array.prototype.some.call(node.childNodes, isBlockElement);
-	      }
-	
-	      // Block elements should not be nested (e.g. <li><p>...); if
-	      // they are, we want to unwrap the inner block element.
-	      var isNotTopContainer = !! parentNode.parentNode;
-	      var isNestedBlockElement =
-	            isBlockElement(parentNode) &&
-	            isBlockElement(node) &&
-	            isNotTopContainer;
-	
-	      var nodeName = node.nodeName.toLowerCase();
-	
-	      var allowedAttrs = getAllowedAttrs(this.config, nodeName, node);
-	
-	      var isInvalid = isInline && containsBlockElement;
-	
-	      // Drop tag entirely according to the whitelist *and* if the markup
-	      // is invalid.
-	      if (isInvalid || shouldRejectNode(node, allowedAttrs)
-	          || (!this.config.keepNestedBlockElements && isNestedBlockElement)) {
-	        // Do not keep the inner text of SCRIPT/STYLE elements.
-	        if (! (node.nodeName === 'SCRIPT' || node.nodeName === 'STYLE')) {
-	          while (node.childNodes.length > 0) {
-	            parentNode.insertBefore(node.childNodes[0], node);
-	          }
-	        }
-	        parentNode.removeChild(node);
-	
-	        this._sanitize(parentNode);
-	        break;
-	      }
-	
-	      // Sanitize attributes
-	      for (var a = 0; a < node.attributes.length; a += 1) {
-	        var attr = node.attributes[a];
-	
-	        if (shouldRejectAttr(attr, allowedAttrs, node)) {
-	          node.removeAttribute(attr.name);
-	          // Shift the array to continue looping.
-	          a = a - 1;
-	        }
-	      }
-	
-	      // Sanitize children
-	      this._sanitize(node);
-	
-	      // Mark node as sanitized so it's ignored in future runs
-	      node._sanitized = true;
-	    } while ((node = treeWalker.nextSibling()));
-	  };
-	
-	  function createTreeWalker(node) {
-	    return document.createTreeWalker(node,
-	                                     NodeFilter.SHOW_TEXT | NodeFilter.SHOW_ELEMENT | NodeFilter.SHOW_COMMENT,
-	                                     null, false);
-	  }
-	
-	  function getAllowedAttrs(config, nodeName, node){
-	    if (typeof config.tags[nodeName] === 'function') {
-	      return config.tags[nodeName](node);
-	    } else {
-	      return config.tags[nodeName];
-	    }
-	  }
-	
-	  function shouldRejectNode(node, allowedAttrs){
-	    if (typeof allowedAttrs === 'undefined') {
-	      return true;
-	    } else if (typeof allowedAttrs === 'boolean') {
-	      return !allowedAttrs;
-	    }
-	
-	    return false;
-	  }
-	
-	  function shouldRejectAttr(attr, allowedAttrs, node){
-	    var attrName = attr.name.toLowerCase();
-	
-	    if (allowedAttrs === true){
-	      return false;
-	    } else if (typeof allowedAttrs[attrName] === 'function'){
-	      return !allowedAttrs[attrName](attr.value, node);
-	    } else if (typeof allowedAttrs[attrName] === 'undefined'){
-	      return true;
-	    } else if (allowedAttrs[attrName] === false) {
-	      return true;
-	    } else if (typeof allowedAttrs[attrName] === 'string') {
-	      return (allowedAttrs[attrName] !== attr.value);
-	    }
-	
-	    return false;
-	  }
-	
-	  return HTMLJanitor;
-	
-	}));
-
-
-/***/ }),
-/* 14 */
-/***/ (function(module, exports) {
-
-	'use strict';
-	
-	/**
-	 * Codex Editor Saver
-	 *
-	 * @author Codex Team
-	 * @version 1.1.0
-	 */
-	
-	module.exports = function (saver) {
-	
-	    var editor = codex.editor;
-	
-	    /**
-	     * @public
-	     * Save blocks
-	     */
-	    saver.save = function () {
-	
-	        /** Save html content of redactor to memory */
-	        editor.state.html = editor.nodes.redactor.innerHTML;
-	
-	        /** Clean jsonOutput state */
-	        editor.state.jsonOutput = [];
-	
-	        return saveBlocks(editor.nodes.redactor.childNodes);
-	    };
-	
-	    /**
-	     * @private
-	     * Save each block data
-	     *
-	     * @param blocks
-	     * @returns {Promise.<TResult>}
-	     */
-	    var saveBlocks = function saveBlocks(blocks) {
-	
-	        var data = [];
-	
-	        for (var index = 0; index < blocks.length; index++) {
-	
-	            data.push(getBlockData(blocks[index]));
-	        }
-	
-	        return Promise.all(data).then(makeOutput).catch(editor.core.log);
-	    };
-	
-	    /** Save and validate block data */
-	    var getBlockData = function getBlockData(block) {
-	
-	        return saveBlockData(block).then(validateBlockData).catch(editor.core.log);
-	    };
-	
-	    /**
-	     * @private
-	     * Call block`s plugin save method and return saved data
-	     *
-	     * @param block
-	     * @returns {Object}
-	     */
-	    var saveBlockData = function saveBlockData(block) {
-	
-	        var pluginName = block.dataset.tool;
-	
-	        /** Check for plugin existence */
-	        if (!editor.tools[pluginName]) {
-	
-	            editor.core.log('Plugin \xAB' + pluginName + '\xBB not found', 'error');
-	            return { data: null, pluginName: null };
-	        }
-	
-	        /** Check for plugin having save method */
-	        if (typeof editor.tools[pluginName].save !== 'function') {
-	
-	            editor.core.log('Plugin \xAB' + pluginName + '\xBB must have save method', 'error');
-	            return { data: null, pluginName: null };
-	        }
-	
-	        /** Result saver */
-	        var blockContent = block.childNodes[0],
-	            pluginsContent = blockContent.childNodes[0],
-	            position = pluginsContent.dataset.inputPosition;
-	
-	        /** If plugin wasn't available then return data from cache */
-	        if (editor.tools[pluginName].available === false) {
-	
-	            return Promise.resolve({ data: codex.editor.state.blocks.items[position].data, pluginName: pluginName });
-	        }
-	
-	        return Promise.resolve(pluginsContent).then(editor.tools[pluginName].save).then(function (data) {
-	            return Object({ data: data, pluginName: pluginName });
-	        });
-	    };
-	
-	    /**
-	     * Call plugin`s validate method. Return false if validation failed
-	     *
-	     * @param data
-	     * @param pluginName
-	     * @returns {Object|Boolean}
-	     */
-	    var validateBlockData = function validateBlockData(_ref) {
-	        var data = _ref.data,
-	            pluginName = _ref.pluginName;
-	
-	
-	        if (!data || !pluginName) {
-	
-	            return false;
-	        }
-	
-	        if (editor.tools[pluginName].validate) {
-	
-	            var result = editor.tools[pluginName].validate(data);
-	
-	            /**
-	             * Do not allow invalid data
-	             */
-	            if (!result) {
-	
-	                return false;
-	            }
-	        }
-	
-	        return { data: data, pluginName: pluginName };
-	    };
-	
-	    /**
-	     * Compile article output
-	     *
-	     * @param savedData
-	     * @returns {{time: number, version, items: (*|Array)}}
-	     */
-	    var makeOutput = function makeOutput(savedData) {
-	
-	        savedData = savedData.filter(function (blockData) {
-	            return blockData;
-	        });
-	
-	        var items = savedData.map(function (blockData) {
-	            return Object({ type: blockData.pluginName, data: blockData.data });
-	        });
-	
-	        editor.state.jsonOutput = items;
-	
-	        return {
-	            id: editor.state.blocks.id || null,
-	            time: +new Date(),
-	            version: editor.version,
-	            items: items
-	        };
-	    };
-	
-	    return saver;
-	}({});
-
-/***/ }),
-/* 15 */
-/***/ (function(module, exports) {
-
-	'use strict';
-	
-	/**
-	 *
-	 * Codex.Editor Transport Module
-	 *
-	 * @copyright 2017 Codex-Team
-	 * @version 1.2.0
-	 */
-	
-	module.exports = function (transport) {
-	
-	    var editor = codex.editor;
-	
-	    /**
-	     * @private {Object} current XmlHttpRequest instance
-	     */
-	    var currentRequest = null;
-	
-	    /**
-	     * @type {null} | {DOMElement} input - keeps input element in memory
-	     */
-	    transport.input = null;
-	
-	    /**
-	     * @property {Object} arguments - keep plugin settings and defined callbacks
-	     */
-	    transport.arguments = null;
-	
-	    /**
-	     * Prepares input element where will be files
-	     */
-	    transport.prepare = function () {
-	
-	        var input = editor.draw.node('INPUT', '', { type: 'file' });
-	
-	        editor.listeners.add(input, 'change', editor.transport.fileSelected);
-	        editor.transport.input = input;
-	    };
-	
-	    /** Clear input when files is uploaded */
-	    transport.clearInput = function () {
-	
-	        /** Remove old input */
-	        transport.input = null;
-	
-	        /** Prepare new one */
-	        transport.prepare();
-	    };
-	
-	    /**
-	     * Callback for file selection
-	     * @param {Event} event
-	     */
-	    transport.fileSelected = function () {
-	
-	        var input = this,
-	            i,
-	            files = input.files,
-	            formData = new FormData();
-	
-	        if (editor.transport.arguments.multiple === true) {
-	
-	            for (i = 0; i < files.length; i++) {
-	
-	                formData.append('files[]', files[i], files[i].name);
-	            }
-	        } else {
-	
-	            formData.append('files', files[0], files[0].name);
-	        }
-	
-	        currentRequest = editor.core.ajax({
-	            type: 'POST',
-	            data: formData,
-	            url: editor.transport.arguments.url,
-	            beforeSend: editor.transport.arguments.beforeSend,
-	            success: editor.transport.arguments.success,
-	            error: editor.transport.arguments.error,
-	            progress: editor.transport.arguments.progress
-	        });
-	
-	        /** Clear input */
-	        transport.clearInput();
-	    };
-	
-	    /**
-	     * Use plugin callbacks
-	     * @protected
-	     *
-	     * @param {Object} args - can have :
-	     * @param {String} args.url - fetch URL
-	     * @param {Function} args.beforeSend - function calls before sending ajax
-	     * @param {Function} args.success - success callback
-	     * @param {Function} args.error - on error handler
-	     * @param {Function} args.progress - xhr onprogress handler
-	     * @param {Boolean} args.multiple - allow select several files
-	     * @param {String} args.accept - adds accept attribute
-	     */
-	    transport.selectAndUpload = function (args) {
-	
-	        transport.arguments = args;
-	
-	        if (args.multiple === true) {
-	
-	            transport.input.setAttribute('multiple', 'multiple');
-	        }
-	
-	        if (args.accept) {
-	
-	            transport.input.setAttribute('accept', args.accept);
-	        }
-	
-	        transport.input.click();
-	    };
-	
-	    transport.abort = function () {
-	
-	        currentRequest.abort();
-	
-	        currentRequest = null;
-	    };
-	
-	    return transport;
-	}({});
-
-/***/ }),
-/* 16 */
-/***/ (function(module, exports, __webpack_require__) {
-
-	'use strict';
-	
-	var _createClass = function () { function defineProperties(target, props) { for (var i = 0; i < props.length; i++) { var descriptor = props[i]; descriptor.enumerable = descriptor.enumerable || false; descriptor.configurable = true; if ("value" in descriptor) descriptor.writable = true; Object.defineProperty(target, descriptor.key, descriptor); } } return function (Constructor, protoProps, staticProps) { if (protoProps) defineProperties(Constructor.prototype, protoProps); if (staticProps) defineProperties(Constructor, staticProps); return Constructor; }; }(); /**
-	                                                                                                                                                                                                                                                                                                                                                                                                                                                                                                                                                                                      * @class BlockManager
-	                                                                                                                                                                                                                                                                                                                                                                                                                                                                                                                                                                                      * @classdesc Manage editor`s blocks storage and appearance
-	                                                                                                                                                                                                                                                                                                                                                                                                                                                                                                                                                                                      *
-	                                                                                                                                                                                                                                                                                                                                                                                                                                                                                                                                                                                      *
-	                                                                                                                                                                                                                                                                                                                                                                                                                                                                                                                                                                                      */
-	
-	var _block = __webpack_require__(17);
-	
-	var _block2 = _interopRequireDefault(_block);
-	
-	var _util = __webpack_require__(20);
-	
-	var _util2 = _interopRequireDefault(_util);
-	
-	function _interopRequireDefault(obj) { return obj && obj.__esModule ? obj : { default: obj }; }
-	
-	function _classCallCheck(instance, Constructor) { if (!(instance instanceof Constructor)) { throw new TypeError("Cannot call a class as a function"); } }
-	
-	module.exports = function () {
-	
-	    /**
-	     * @constructor
-	     *
-	     * @param {EditorConfig} config
-	     */
-	    function BlockManager(_ref) {
-	        var config = _ref.config;
-	
-	        _classCallCheck(this, BlockManager);
-	
-	        this.config = config;
-	        this.Editor = null;
-	        this._blocks = null;
-	        this._currentBloсkIndex = -1;
-	    }
-	
-	    /**
-	     * Editor modules setting
-	     *
-	     * @param Editor
-	     */
-	
-	
-	    _createClass(BlockManager, [{
-	        key: 'prepare',
-	
-	
-	        /**
-	         * Should be called after Editor.ui preparation
-	         * Define this._blocks property
-	         *
-	         * @returns {Promise}
-	         */
-	        value: function prepare() {
-	            var _this = this;
-	
-	            return new Promise(function (resolve) {
-	
-	                var blocks = new Blocks(_this.Editor.ui.nodes.redactor);
-	
-	                /**
-	                 * We need to use Proxy to overload set/get [] operator.
-	                 * So we can use array-like syntax to access blocks
-	                 *
-	                 * @example
-	                 * this._blocks[0] = new Block(...);
-	                 *
-	                 * block = this._blocks[0];
-	                 *
-	                 * @todo proxy the enumerate method
-	                 *
-	                 * @type {Proxy}
-	                 * @private
-	                 */
-	                _this._blocks = new Proxy(blocks, {
-	                    set: Blocks.set,
-	                    get: Blocks.get
-	                });
-	
-	                resolve();
-	            });
-	        }
-	
-	        /**
-	         * Insert new block into _blocks
-	         *
-	         * @param {String} toolName — plugin name
-	         * @param {Object} data — plugin data
-	         */
-	
-	    }, {
-	        key: 'insert',
-	        value: function insert(toolName, data) {
-	
-	            var toolInstance = this.Editor.Tools.construct(toolName, data),
-	                block = new _block2.default(toolInstance);
-	
-	            this._blocks[++this._currentBloсkIndex] = block;
-	        }
-	
-	        /**
-	         * Get Block instance by html element
-	         *
-	         * @todo get first level block before searching
-	         *
-	         * @param {HTMLElement} element
-	         * @returns {Block}
-	         */
-	
-	    }, {
-	        key: 'getBlock',
-	        value: function getBlock(element) {
-	
-	            var nodes = this._blocks.nodes,
-	                index = nodes.indexOf(element);
-	
-	            if (index >= 0) {
-	
-	                return this._blocks[index];
-	            }
-	        }
-	
-	        /**
-	         * Get current Block instance
-	         *
-	         * @return {Block}
-	         */
-	
-	    }, {
-	        key: 'state',
-	        set: function set(Editor) {
-	
-	            this.Editor = Editor;
-	        }
-	    }, {
-	        key: 'currentBlock',
-	        get: function get() {
-	
-	            return this._blocks[this._currentBloсkIndex];
-	        }
-	
-	        /**
-	         * Get working html element
-	         *
-	         * @return {HTMLElement}
-	         */
-	
-	    }, {
-	        key: 'currentNode',
-	        get: function get() {
-	
-	            return this._blocks.nodes[this._currentBloсkIndex];
-	        }
-	
-	        /**
-	         * Set _currentBlockIndex to passed block
-	         *
-	         * @todo get first level block before searching
-	         *
-	         * @param {HTMLElement} element
-	         */
-	        ,
-	        set: function set(element) {
-	
-	            var nodes = this._blocks.nodes;
-	
-	            this._currentBloсkIndex = nodes.indexOf(element);
-	        }
-	
-	        /**
-	         * Get array of Block instances
-	         *
-	         * @returns {Block[]} {@link Blocks#array}
-	         */
-	
-	    }, {
-	        key: 'blocks',
-	        get: function get() {
-	
-	            return this._blocks.array;
-	        }
-	    }]);
-	
-	    return BlockManager;
-	}();
-	
-	/**
-	 * @class Blocks
-	 * @classdesc Class to work with Block instances array
-	 *
-	 * @private
-	 *
-	 * @property {HTMLElement} workingArea — editor`s working node
-	 *
-	 */
-	
-	var Blocks = function () {
-	
-	    /**
-	     * @constructor
-	     *
-	     * @param {HTMLElement} workingArea — editor`s working node
-	     */
-	    function Blocks(workingArea) {
-	        _classCallCheck(this, Blocks);
-	
-	        this._blocks = [];
-	        this.workingArea = workingArea;
-	    }
-	
-	    /**
-	     * Push back new Block
-	     *
-	     * @param {Block} block
-	     */
-	
-	
-	    _createClass(Blocks, [{
-	        key: 'push',
-	        value: function push(block) {
-	
-	            this._blocks.push(block);
-	            this.workingArea.appendChild(block.html);
-	        }
-	
-	        /**
-	         * Insert new Block at passed index
-	         *
-	         * @param {Number} index — index to insert Block
-	         * @param {Block} block — Block to insert
-	         */
-	
-	    }, {
-	        key: 'insert',
-	        value: function insert(index, block) {
-	
-	            if (!this.length) {
-	
-	                this.push(block);
-	                return;
-	            }
-	
-	            if (index > this.length) {
-	
-	                // @todo decide how to handle this case
-	                return;
-	            }
-	
-	            this._blocks[index] = block;
-	
-	            if (index > 0) {
-	
-	                var previousBlock = this._blocks[index - 1];
-	
-	                previousBlock.html.insertAdjacentElement('afterend', block.html);
-	            } else {
-	
-	                var nextBlock = this._blocks[index + 1];
-	
-	                nextBlock.html.insertAdjacentElement('beforebegin', block.html);
-	            }
-	        }
-	
-	        /**
-	         * Insert Block after passed target
-	         *
-	         * @todo decide if this method is necessary
-	         *
-	         * @param {Block} targetBlock — target after wich Block should be inserted
-	         * @param {Block} newBlock — Block to insert
-	         */
-	
-	    }, {
-	        key: 'insertAfter',
-	        value: function insertAfter(targetBlock, newBlock) {
-	
-	            var index = this._blocks.indexOf(targetBlock);
-	
-	            this.insert(index + 1, newBlock);
-	        }
-	
-	        /**
-	         * Get Block by index
-	         *
-	         * @param {Number} index — Block index
-	         * @returns {Block}
-	         */
-	
-	    }, {
-	        key: 'get',
-	        value: function get(index) {
-	
-	            return this._blocks[index];
-	        }
-	
-	        /**
-	         * Return index of passed Block
-	         *
-	         * @param {Block} block
-	         * @returns {Number}
-	         */
-	
-	    }, {
-	        key: 'indexOf',
-	        value: function indexOf(block) {
-	
-	            return this._blocks.indexOf(block);
-	        }
-	
-	        /**
-	         * Get length of Block instances array
-	         *
-	         * @returns {Number}
-	         */
-	
-	    }, {
-	        key: 'length',
-	        get: function get() {
-	
-	            return this._blocks.length;
-	        }
-	
-	        /**
-	         * Get Block instances array
-	         *
-	         * @returns {Block[]}
-	         */
-	
-	    }, {
-	        key: 'array',
-	        get: function get() {
-	
-	            return this._blocks;
-	        }
-	
-	        /**
-	         * Get blocks html elements array
-	         *
-	         * @returns {HTMLElement[]}
-	         */
-	
-	    }, {
-	        key: 'nodes',
-	        get: function get() {
-	
-	            return _util2.default.array(this.workingArea.children);
-	        }
-	
-	        /**
-	         * Proxy trap to implement array-like setter
-	         *
-	         * @example
-	         * blocks[0] = new Block(...)
-	         *
-	         * @param {Blocks} instance — Blocks instance
-	         * @param {Number|String} index — block index
-	         * @param {Block} block — Block to set
-	         * @returns {Boolean}
-	         */
-	
-	    }], [{
-	        key: 'set',
-	        value: function set(instance, index, block) {
-	
-	            if (isNaN(Number(index))) {
-	
-	                return false;
-	            }
-	
-	            instance.insert(index, block);
-	
-	            return true;
-	        }
-	
-	        /**
-	         * Proxy trap to implement array-like getter
-	         *
-	         * @param {Blocks} instance — Blocks instance
-	         * @param {Number|String} index — Block index
-	         * @returns {Block|*}
-	         */
-	
-	    }, {
-	        key: 'get',
-	        value: function get(instance, index) {
-	
-	            if (isNaN(Number(index))) {
-	
-	                return instance[index];
-	            }
-	
-	            return instance.get(index);
-	        }
-	    }]);
-
-	    return Blocks;
-	}();
-
-/***/ }),
-/* 17 */
-/***/ (function(module, exports, __webpack_require__) {
-
-	'use strict';
-	
-	Object.defineProperty(exports, "__esModule", {
-	    value: true
-	});
-	
-	var _createClass = function () { function defineProperties(target, props) { for (var i = 0; i < props.length; i++) { var descriptor = props[i]; descriptor.enumerable = descriptor.enumerable || false; descriptor.configurable = true; if ("value" in descriptor) descriptor.writable = true; Object.defineProperty(target, descriptor.key, descriptor); } } return function (Constructor, protoProps, staticProps) { if (protoProps) defineProperties(Constructor.prototype, protoProps); if (staticProps) defineProperties(Constructor, staticProps); return Constructor; }; }(); /**
-	                                                                                                                                                                                                                                                                                                                                                                                                                                                                                                                                                                                      *
-	                                                                                                                                                                                                                                                                                                                                                                                                                                                                                                                                                                                      * @class Block
-	                                                                                                                                                                                                                                                                                                                                                                                                                                                                                                                                                                                      * @classdesc This class describes editor`s block, including block`s HTMLElement, data and tool
-	                                                                                                                                                                                                                                                                                                                                                                                                                                                                                                                                                                                      *
-	                                                                                                                                                                                                                                                                                                                                                                                                                                                                                                                                                                                      * @property {Tool} tool — current block tool (Paragraph, for example)
-	                                                                                                                                                                                                                                                                                                                                                                                                                                                                                                                                                                                      * @property {Object} CSS — block`s css classes
-	                                                                                                                                                                                                                                                                                                                                                                                                                                                                                                                                                                                      *
-	                                                                                                                                                                                                                                                                                                                                                                                                                                                                                                                                                                                      */
-	
-	var _dom = __webpack_require__(6);
-	
-	var _dom2 = _interopRequireDefault(_dom);
-	
-	function _interopRequireDefault(obj) { return obj && obj.__esModule ? obj : { default: obj }; }
-	
-	function _classCallCheck(instance, Constructor) { if (!(instance instanceof Constructor)) { throw new TypeError("Cannot call a class as a function"); } }
-	
-	var Block = function () {
-	
-	    /**
-	     * @constructor
-	     *
-	     * @param {Object} tool — current block plugin`s instance
-	     */
-	    function Block(tool) {
-	        _classCallCheck(this, Block);
-	
-	        this.tool = tool;
-	
-	        this.CSS = {
-	            wrapper: 'ce-block',
-	            content: 'ce-block__content'
-	        };
-	
-	        this._html = this.compose();
-	    }
-	
-	    /**
-	     * Make default block wrappers and put tool`s content there
-	     *
-	     * @returns {HTMLDivElement}
-	     * @private
-	     */
-	
-	
-	    _createClass(Block, [{
-	        key: 'compose',
-	        value: function compose() {
-	
-	            var wrapper = _dom2.default.make('div', this.CSS.wrapper),
-	                content = _dom2.default.make('div', this.CSS.content);
-	
-	            content.appendChild(this.tool.html);
-	            wrapper.appendChild(content);
-	
-	            return wrapper;
-	        }
-	
-	        /**
-	         * Get block`s HTML
-	         *
-	         * @returns {HTMLDivElement}
-	         */
-	
-	    }, {
-	        key: 'html',
-	        get: function get() {
-	
-	            return this._html;
-	        }
-	    }]);
-	
-	    return Block;
-	}();
-	
-	exports.default = Block;
-
-/***/ }),
-/* 18 */
-/***/ (function(module, exports) {
-
-	'use strict';
-	
-	var _createClass = function () { function defineProperties(target, props) { for (var i = 0; i < props.length; i++) { var descriptor = props[i]; descriptor.enumerable = descriptor.enumerable || false; descriptor.configurable = true; if ("value" in descriptor) descriptor.writable = true; Object.defineProperty(target, descriptor.key, descriptor); } } return function (Constructor, protoProps, staticProps) { if (protoProps) defineProperties(Constructor.prototype, protoProps); if (staticProps) defineProperties(Constructor, staticProps); return Constructor; }; }();
-	
-	function _classCallCheck(instance, Constructor) { if (!(instance instanceof Constructor)) { throw new TypeError("Cannot call a class as a function"); } }
-	
-	/**
-	 * @module eventDispatcher
-	 *
-	 * Has two important methods:
-	 *    - {Function} on - appends subscriber to the event. If event doesn't exist - creates new one
-	 *    - {Function} emit - fires all subscribers with data
-	 *
-	 * @version 1.0.0
-	 */
-	module.exports = function () {
-	    _createClass(Events, [{
-	        key: 'state',
-	
-	
-	        /**
-	         * @param Editor
-	         * @param Editor.modules {@link CodexEditor#moduleInstances}
-	         * @param Editor.config {@link CodexEditor#configuration}
-	         */
-	        set: function set(Editor) {
-	
-	            this.Editor = Editor;
-	        }
-	
-	        /**
-	         * @constructor
-	         *
-	         * @property {Object} subscribers - all subscribers grouped by event name
-	         */
-	
-	    }], [{
-	        key: 'name',
-	
-	
-	        /**
-	         * Module key name
-	         * @returns {string}
-	         */
-	        get: function get() {
-	
-	            return 'Events';
-	        }
-	    }]);
-	
-	    function Events() {
-	        _classCallCheck(this, Events);
-	
-	        this.subscribers = {};
-	        this.Editor = null;
-	    }
-	
-	    /**
-	     * @param {String} eventName - event name
-	     * @param {Function} callback - subscriber
-	     */
-	
-	
-	    _createClass(Events, [{
-	        key: 'on',
-	        value: function on(eventName, callback) {
-	
-	            if (!(eventName in this.subscribers)) {
-	
-	                this.subscribers[eventName] = [];
-	            }
-	
-	            // group by events
-	            this.subscribers[eventName].push(callback);
-	        }
-	
-	        /**
-	         * @param {String} eventName - event name
-	         * @param {Object} data - subscribers get this data when they were fired
-	         */
-	
-	    }, {
-	        key: 'emit',
-	        value: function emit(eventName, data) {
-	
-	            this.subscribers[eventName].reduce(function (previousData, currentHandler) {
-	
-	                var newData = currentHandler(previousData);
-	
-	                return newData ? newData : previousData;
-	            }, data);
-	        }
-	
-	        /**
-	         * Destroyer
-	         */
-	
-	    }, {
-	        key: 'destroy',
-	        value: function destroy() {
-	
-	            this.Editor = null;
-	            this.subscribers = null;
-	        }
-	    }]);
-	
-	    return Events;
-	}();
-
-/***/ }),
-/* 19 */
-/***/ (function(module, exports, __webpack_require__) {
-
-	'use strict';
-	
-	var _createClass = function () { function defineProperties(target, props) { for (var i = 0; i < props.length; i++) { var descriptor = props[i]; descriptor.enumerable = descriptor.enumerable || false; descriptor.configurable = true; if ("value" in descriptor) descriptor.writable = true; Object.defineProperty(target, descriptor.key, descriptor); } } return function (Constructor, protoProps, staticProps) { if (protoProps) defineProperties(Constructor.prototype, protoProps); if (staticProps) defineProperties(Constructor, staticProps); return Constructor; }; }(); /**
-	                                                                                                                                                                                                                                                                                                                                                                                                                                                                                                                                                                                      * Codex Editor Renderer Module
-	                                                                                                                                                                                                                                                                                                                                                                                                                                                                                                                                                                                      *
-	                                                                                                                                                                                                                                                                                                                                                                                                                                                                                                                                                                                      * @author Codex Team
-	                                                                                                                                                                                                                                                                                                                                                                                                                                                                                                                                                                                      * @version 1.0
-	                                                                                                                                                                                                                                                                                                                                                                                                                                                                                                                                                                                      */
-	
-	var _util = __webpack_require__(20);
-	
-	var _util2 = _interopRequireDefault(_util);
-	
-	function _interopRequireDefault(obj) { return obj && obj.__esModule ? obj : { default: obj }; }
-	
-	function _classCallCheck(instance, Constructor) { if (!(instance instanceof Constructor)) { throw new TypeError("Cannot call a class as a function"); } }
-	
-	module.exports = function () {
-	
-	    /**
-	     * @constructor
-	     *
-	     * @param {EditorConfig} config
-	     */
-	    function Renderer(config) {
-	        _classCallCheck(this, Renderer);
-	
-	        this.config = config;
-	        this.Editor = null;
-	    }
-	
-	    /**
-	     * Editor modules setter
-	     *
-	     * @param {Object} Editor
-	     */
-	
-	
-	    _createClass(Renderer, [{
-	        key: 'render',
-	
-	
-	        /**
-	         *
-	         * Make plugin blocks from array of plugin`s data
-	         *
-	         * @param {Object[]} items
-	         */
-	        value: function render(items) {
-	            var _this = this;
-	
-	            var chainData = [];
-	
-	            var _loop = function _loop(i) {
-	
-	                chainData.push({
-	                    function: function _function() {
-	                        return _this.makeBlock(items[i]);
-	                    }
-	                });
-	            };
-	
-	            for (var i = 0; i < items.length; i++) {
-	                _loop(i);
-	            }
-	
-	            _util2.default.sequence(chainData);
-	        }
-	
-	        /**
-	         * Get plugin instance
-	         * Add plugin instance to BlockManager
-	         * Insert block to working zone
-	         *
-	         * @param {Object} item
-	         * @returns {Promise.<T>}
-	         * @private
-	         */
-	
-	    }, {
-	        key: 'makeBlock',
-	        value: function makeBlock(item) {
-	
-	            var tool = item.type,
-	                data = item.data;
-	
-	            this.Editor.BlockManager.insert(tool, data);
-	
-	            return Promise.resolve();
-	        }
-	    }, {
-	        key: 'state',
-	        set: function set(Editor) {
-	
-	            this.Editor = Editor;
-	        }
-	    }]);
-	
-	    return Renderer;
-	}();
-	
-	// module.exports = (function (renderer) {
-	//
-	//     let editor = codex.editor;
-	//
-	//     /**
-	//      * Asyncronously parses input JSON to redactor blocks
-	//      */
-	//     renderer.makeBlocksFromData = function () {
-	//
-	//         /**
-	//          * If redactor is empty, add first paragraph to start writing
-	//          */
-	//         if (editor.core.isEmpty(editor.state.blocks) || !editor.state.blocks.items.length) {
-	//
-	//             editor.ui.addInitialBlock();
-	//             return;
-	//
-	//         }
-	//
-	//         Promise.resolve()
-	//
-	//         /** First, get JSON from state */
-	//             .then(function () {
-	//
-	//                 return editor.state.blocks;
-	//
-	//             })
-	//
-	//             /** Then, start to iterate they */
-	//             .then(editor.renderer.appendBlocks)
-	//
-	//             /** Write log if something goes wrong */
-	//             .catch(function (error) {
-	//
-	//                 editor.core.log('Error while parsing JSON: %o', 'error', error);
-	//
-	//             });
-	//
-	//     };
-	//
-	//     /**
-	//      * Parses JSON to blocks
-	//      * @param {object} data
-	//      * @return Promise -> nodeList
-	//      */
-	//     renderer.appendBlocks = function (data) {
-	//
-	//         var blocks = data.items;
-	//
-	//         /**
-	//          * Sequence of one-by-one blocks appending
-	//          * Uses to save blocks order after async-handler
-	//          */
-	//         var nodeSequence = Promise.resolve();
-	//
-	//         for (var index = 0; index < blocks.length ; index++ ) {
-	//
-	//             /** Add node to sequence at specified index */
-	//             editor.renderer.appendNodeAtIndex(nodeSequence, blocks, index);
-	//
-	//         }
-	//
-	//     };
-	//
-	//     /**
-	//      * Append node at specified index
-	//      */
-	//     renderer.appendNodeAtIndex = function (nodeSequence, blocks, index) {
-	//
-	//         /** We need to append node to sequence */
-	//         nodeSequence
-	//
-	//         /** first, get node async-aware */
-	//             .then(function () {
-	//
-	//                 return editor.renderer.getNodeAsync(blocks, index);
-	//
-	//             })
-	//
-	//             /**
-	//              * second, compose editor-block from JSON object
-	//              */
-	//             .then(editor.renderer.createBlockFromData)
-	//
-	//             /**
-	//              * now insert block to redactor
-	//              */
-	//             .then(function (blockData) {
-	//
-	//                 /**
-	//                  * blockData has 'block', 'type' and 'stretched' information
-	//                  */
-	//                 editor.content.insertBlock(blockData);
-	//
-	//                 /** Pass created block to next step */
-	//                 return blockData.block;
-	//
-	//             })
-	//
-	//             /** Log if something wrong with node */
-	//             .catch(function (error) {
-	//
-	//                 editor.core.log('Node skipped while parsing because %o', 'error', error);
-	//
-	//             });
-	//
-	//     };
-	//
-	//     /**
-	//      * Asynchronously returns block data from blocksList by index
-	//      * @return Promise to node
-	//      */
-	//     renderer.getNodeAsync = function (blocksList, index) {
-	//
-	//         return Promise.resolve().then(function () {
-	//
-	//             return {
-	//                 tool : blocksList[index],
-	//                 position : index
-	//             };
-	//
-	//         });
-	//
-	//     };
-	//
-	//     /**
-	//      * Creates editor block by JSON-data
-	//      *
-	//      * @uses render method of each plugin
-	//      *
-	//      * @param {Object} toolData.tool
-	//      *                              { header : {
-	//      *                                                text: '',
-	//      *                                                type: 'H3', ...
-	//      *                                            }
-	//      *                               }
-	//      * @param {Number} toolData.position - index in input-blocks array
-	//      * @return {Object} with type and Element
-	//      */
-	//     renderer.createBlockFromData = function ( toolData ) {
-	//
-	//         /** New parser */
-	//         var block,
-	//             tool = toolData.tool,
-	//             pluginName = tool.type;
-	//
-	//         /** Get first key of object that stores plugin name */
-	//         // for (var pluginName in blockData) break;
-	//
-	//         /** Check for plugin existance */
-	//         if (!editor.tools[pluginName]) {
-	//
-	//             throw Error(`Plugin «${pluginName}» not found`);
-	//
-	//         }
-	//
-	//         /** Check for plugin having render method */
-	//         if (typeof editor.tools[pluginName].render != 'function') {
-	//
-	//             throw Error(`Plugin «${pluginName}» must have «render» method`);
-	//
-	//         }
-	//
-	//         if ( editor.tools[pluginName].available === false ) {
-	//
-	//             block = editor.draw.unavailableBlock();
-	//
-	//             block.innerHTML = editor.tools[pluginName].loadingMessage;
-	//
-	//             /**
-	//             * Saver will extract data from initial block data by position in array
-	//             */
-	//             block.dataset.inputPosition = toolData.position;
-	//
-	//         } else {
-	//
-	//             /** New Parser */
-	//             block = editor.tools[pluginName].render(tool.data);
-	//
-	//         }
-	//
-	//         /** is first-level block stretched */
-	//         var stretched = editor.tools[pluginName].isStretched || false;
-	//
-	//         /** Retrun type and block */
-	//         return {
-	//             type      : pluginName,
-	//             block     : block,
-	//             stretched : stretched
-	//         };
-	//
-	//     };
-	//
-	//     return renderer;
-	//
-	// })({});
-
-/***/ }),
-/* 20 */
-/***/ (function(module, exports) {
-
-	"use strict";
-	
-	var _createClass = function () { function defineProperties(target, props) { for (var i = 0; i < props.length; i++) { var descriptor = props[i]; descriptor.enumerable = descriptor.enumerable || false; descriptor.configurable = true; if ("value" in descriptor) descriptor.writable = true; Object.defineProperty(target, descriptor.key, descriptor); } } return function (Constructor, protoProps, staticProps) { if (protoProps) defineProperties(Constructor.prototype, protoProps); if (staticProps) defineProperties(Constructor, staticProps); return Constructor; }; }();
-	
-	function _classCallCheck(instance, Constructor) { if (!(instance instanceof Constructor)) { throw new TypeError("Cannot call a class as a function"); } }
-	
-	/**
-	 * Codex Editor Util
-	 */
-	module.exports = function () {
-	    function Util() {
-	        _classCallCheck(this, Util);
-	    }
-	
-	    _createClass(Util, null, [{
-	        key: "sequence",
-	
-	
-	        /**
-	         * @typedef {Object} ChainData
-	         * @property {Object} data - data that will be passed to the success or fallback
-	         * @property {Function} function - function's that must be called asynchronically
-	         */
-	
-	        /**
-	         * Fires a promise sequence asyncronically
-	         *
-	         * @param {Object[]} chains - list or ChainData's
-	         * @param {Function} success - success callback
-	         * @param {Function} fallback - callback that fires in case of errors
-	         *
-	         * @return {Promise}
-	         */
-	        value: function sequence(chains) {
-	            var success = arguments.length > 1 && arguments[1] !== undefined ? arguments[1] : function () {};
-	            var fallback = arguments.length > 2 && arguments[2] !== undefined ? arguments[2] : function () {};
-	
-	
-	            return new Promise(function (resolve, reject) {
-	
-	                /**
-	                 * pluck each element from queue
-	                 * First, send resolved Promise as previous value
-	                 * Each plugins "prepare" method returns a Promise, that's why
-	                 * reduce current element will not be able to continue while can't get
-	                 * a resolved Promise
-	                 */
-	                chains.reduce(function (previousValue, currentValue, iteration) {
-	
-	                    return previousValue.then(function () {
-	                        return waitNextBlock(currentValue, success, fallback);
-	                    }).then(function () {
-	
-	                        // finished
-	                        if (iteration == chains.length - 1) {
-	
-	                            resolve();
-	                        }
-	                    });
-	                }, Promise.resolve());
-	            });
-	
-	            /**
-	             * Decorator
-	             *
-	             * @param {ChainData} chainData
-	             *
-	             * @param {Function} success
-	             * @param {Function} fallback
-	             *
-	             * @return {Promise}
-	             */
-	            function waitNextBlock(chainData, success, fallback) {
-	
-	                return new Promise(function (resolve, reject) {
-	
-	                    chainData.function().then(function () {
-	
-	                        success(chainData.data);
-	                    }).then(resolve).catch(function () {
-	
-	                        fallback(chainData.data);
-	
-	                        // anyway, go ahead even it falls
-	                        resolve();
-	                    });
-	                });
-	            }
-	        }
-	
-	        /**
-	         * Make array from array-like collection
-	         *
-	         * @param {*} collection
-	         *
-	         * @return {Array}
-	         */
-	
-	    }, {
-	        key: "array",
-	        value: function array(collection) {
-	
-	            return Array.prototype.slice.call(collection);
-	        }
-	    }]);
-	
-	    return Util;
-	}();
-=======
 "use strict";
 
 
@@ -7285,738 +2414,1006 @@
 }({});
 
 /***/ }),
-/* 6 */
+/* 8 */
 /***/ (function(module, exports, __webpack_require__) {
 
 "use strict";
 
 
-/**
- * Codex Editor Content Module
- * Works with DOM
- *
- * @module Codex Editor content module
- *
- * @author Codex Team
- * @version 1.3.13
- *
- * @description Module works with Elements that have been appended to the main DOM
- */
-
-module.exports = function (content) {
-
-    var editor = codex.editor;
-
-    /**
-     * Links to current active block
-     * @type {null | Element}
-     */
-    content.currentNode = null;
-
-    /**
-     * clicked in redactor area
-     * @type {null | Boolean}
-     */
-    content.editorAreaHightlighted = null;
-
-    /**
-     * @deprecated
-     * Synchronizes redactor with original textarea
-     */
-    content.sync = function () {
-
-        editor.core.log('syncing...');
-
-        /**
-         * Save redactor content to editor.state
-         */
-        editor.state.html = editor.nodes.redactor.innerHTML;
-    };
-
-    /**
-     * Appends background to the block
-     *
-     * @description add CSS class to highlight visually first-level block area
-     */
-    content.markBlock = function () {
-
-        editor.content.currentNode.classList.add(editor.ui.className.BLOCK_HIGHLIGHTED);
-    };
-
-    /**
-     * Clear background
-     *
-     * @description clears styles that highlights block
-     */
-    content.clearMark = function () {
-
-        if (editor.content.currentNode) {
-
-            editor.content.currentNode.classList.remove(editor.ui.className.BLOCK_HIGHLIGHTED);
-        }
-    };
-
-    /**
-     * Finds first-level block
-     *
-     * @param {Element} node - selected or clicked in redactors area node
-     * @protected
-     *
-     * @description looks for first-level block.
-     * gets parent while node is not first-level
-     */
-    content.getFirstLevelBlock = function (node) {
-
-        if (!editor.core.isDomNode(node)) {
-
-            node = node.parentNode;
-        }
-
-        if (node === editor.nodes.redactor || node === document.body) {
-
-            return null;
-        } else {
-
-            while (!node.classList.contains(editor.ui.className.BLOCK_CLASSNAME)) {
+var _createClass = function () { function defineProperties(target, props) { for (var i = 0; i < props.length; i++) { var descriptor = props[i]; descriptor.enumerable = descriptor.enumerable || false; descriptor.configurable = true; if ("value" in descriptor) descriptor.writable = true; Object.defineProperty(target, descriptor.key, descriptor); } } return function (Constructor, protoProps, staticProps) { if (protoProps) defineProperties(Constructor.prototype, protoProps); if (staticProps) defineProperties(Constructor, staticProps); return Constructor; }; }(); /**
+                                                                                                                                                                                                                                                                                                                                                                                                                                                                                                                                                                                      * Codex Editor Content Module
+                                                                                                                                                                                                                                                                                                                                                                                                                                                                                                                                                                                      * Works with DOM
+                                                                                                                                                                                                                                                                                                                                                                                                                                                                                                                                                                                      *
+                                                                                                                                                                                                                                                                                                                                                                                                                                                                                                                                                                                      * @class Content
+                                                                                                                                                                                                                                                                                                                                                                                                                                                                                                                                                                                      * @classdesc Class works provides COdex Editor appearance logic
+                                                                                                                                                                                                                                                                                                                                                                                                                                                                                                                                                                                      *
+                                                                                                                                                                                                                                                                                                                                                                                                                                                                                                                                                                                      * @author Codex Team
+                                                                                                                                                                                                                                                                                                                                                                                                                                                                                                                                                                                      * @version 2.0.0
+                                                                                                                                                                                                                                                                                                                                                                                                                                                                                                                                                                                      */
+
+var _dom = __webpack_require__(0);
+
+var _dom2 = _interopRequireDefault(_dom);
+
+function _interopRequireDefault(obj) { return obj && obj.__esModule ? obj : { default: obj }; }
+
+function _classCallCheck(instance, Constructor) { if (!(instance instanceof Constructor)) { throw new TypeError("Cannot call a class as a function"); } }
+
+module.exports = function () {
+    _createClass(Content, null, [{
+        key: 'name',
+
+
+        /**
+         * Module key name
+         * @returns {string}
+         */
+        get: function get() {
+
+            return 'Content';
+        }
+
+        /**
+         * @constructor
+         *
+         * @param {EditorConfig} config
+         */
+
+    }]);
+
+    function Content(config) {
+        _classCallCheck(this, Content);
+
+        this.config = config;
+        this.Editor = null;
+
+        this.CSS = {
+            block: 'ce-block',
+            content: 'ce-block__content',
+            stretched: 'ce-block--stretched',
+            highlighted: 'ce-block--highlighted'
+        };
+
+        this._currentNode = null;
+        this._currentIndex = 0;
+    }
+
+    /**
+     * Editor modules setter
+     * @param {object} Editor
+     */
+
+
+    _createClass(Content, [{
+        key: 'composeBlock_',
+
+
+        /**
+         * @private
+         * @param pluginHTML
+         * @param {Boolean} isStretched - make stretched block or not
+         *
+         * @description adds necessary information to wrap new created block by first-level holder
+         */
+        value: function composeBlock_(pluginHTML) {
+            var isStretched = arguments.length > 1 && arguments[1] !== undefined ? arguments[1] : false;
+
+
+            var block = _dom2.default.make('DIV', this.CSS.block),
+                blockContent = _dom2.default.make('DIV', this.CSS.content);
+
+            blockContent.appendChild(pluginHTML);
+            block.appendChild(blockContent);
+
+            if (isStretched) {
+
+                blockContent.classList.add(this.CSS.stretched);
+            }
+
+            block.dataset.toolId = this._currentIndex++;
+
+            return block;
+        }
+    }, {
+        key: 'getFirstLevelBlock',
+
+
+        /**
+         * Finds first-level block
+         * @description looks for first-level block.
+         * gets parent while node is not first-level
+         *
+         * @param {Element} node - selected or clicked in redactors area node
+         * @protected
+         *
+         */
+        value: function getFirstLevelBlock(node) {
+
+            if (!_dom2.default.isNode(node)) {
 
                 node = node.parentNode;
             }
 
-            return node;
-        }
-    };
-
-    /**
-     * Trigger this event when working node changed
-     * @param {Element} targetNode - first-level of this node will be current
-     * @protected
-     *
-     * @description If targetNode is first-level then we set it as current else we look for parents to find first-level
-     */
-    content.workingNodeChanged = function (targetNode) {
-
-        /** Clear background from previous marked block before we change */
-        editor.content.clearMark();
-
-        if (!targetNode) {
-
-            return;
-        }
-
-        content.currentNode = content.getFirstLevelBlock(targetNode);
-    };
-
-    /**
-     * Replaces one redactor block with another
-     * @protected
-     * @param {Element} targetBlock - block to replace. Mostly currentNode.
-     * @param {Element} newBlock
-     * @param {string} newBlockType - type of new block; we need to store it to data-attribute
-     *
-     * [!] Function does not saves old block content.
-     *     You can get it manually and pass with newBlock.innerHTML
-     */
-    content.replaceBlock = function (targetBlock, newBlock) {
-
-        if (!targetBlock || !newBlock) {
-
-            editor.core.log('replaceBlock: missed params');
-            return;
-        }
-
-        /** If target-block is not a frist-level block, then we iterate parents to find it */
-        while (!targetBlock.classList.contains(editor.ui.className.BLOCK_CLASSNAME)) {
-
-            targetBlock = targetBlock.parentNode;
-        }
-
-        /** Replacing */
-        editor.nodes.redactor.replaceChild(newBlock, targetBlock);
-
-        /**
-         * Set new node as current
-         */
-        editor.content.workingNodeChanged(newBlock);
-
-        /**
-         * Add block handlers
-         */
-        editor.ui.addBlockHandlers(newBlock);
-
-        /**
-         * Save changes
-         */
-        editor.ui.saveInputs();
-    };
-
-    /**
-     * @protected
-     *
-     * Inserts new block to redactor
-     * Wrapps block into a DIV with BLOCK_CLASSNAME class
-     *
-     * @param blockData          {object}
-     * @param blockData.block    {Element}   element with block content
-     * @param blockData.type     {string}    block plugin
-     * @param needPlaceCaret     {bool}      pass true to set caret in new block
-     *
-     */
-    content.insertBlock = function (blockData, needPlaceCaret) {
-
-        var workingBlock = editor.content.currentNode,
-            newBlockContent = blockData.block,
-            blockType = blockData.type,
-            isStretched = blockData.stretched;
-
-        var newBlock = composeNewBlock_(newBlockContent, blockType, isStretched);
-
-        if (workingBlock) {
-
-            editor.core.insertAfter(workingBlock, newBlock);
-        } else {
+            if (node === this.Editor.ui.nodes.redactor || node === document.body) {
+
+                return null;
+            } else {
+
+                while (node.classList && !node.classList.contains(this.CSS.block)) {
+
+                    node = node.parentNode;
+                }
+
+                return node;
+            }
+        }
+    }, {
+        key: 'insertBlock',
+
+
+        /**
+         * Insert new block to working area
+         *
+         * @param {HTMLElement} tool
+         *
+         * @returns {Number} tool index
+         *
+         */
+        value: function insertBlock(tool) {
+
+            var newBlock = this.composeBlock_(tool);
+
+            if (this.currentNode) {
+
+                this.currentNode.insertAdjacentElement('afterend', newBlock);
+            } else {
+
+                /**
+                 * If redactor is empty, append as first child
+                 */
+                this.Editor.ui.nodes.redactor.appendChild(newBlock);
+            }
 
             /**
-             * If redactor is empty, append as first child
+             * Set new node as current
              */
-            editor.nodes.redactor.appendChild(newBlock);
-        }
-
-        /**
-         * Block handler
-         */
-        editor.ui.addBlockHandlers(newBlock);
-
-        /**
-         * Set new node as current
-         */
-        editor.content.workingNodeChanged(newBlock);
-
-        /**
-         * Save changes
-         */
-        editor.ui.saveInputs();
-
-        if (needPlaceCaret) {
-
-            /**
-             * If we don't know input index then we set default value -1
-             */
-            var currentInputIndex = editor.caret.getCurrentInputIndex() || -1;
-
-            if (currentInputIndex == -1) {
-
-                var editableElement = newBlock.querySelector('[contenteditable]'),
-                    emptyText = document.createTextNode('');
-
-                editableElement.appendChild(emptyText);
-                editor.caret.set(editableElement, 0, 0);
-
-                editor.toolbar.move();
-                editor.toolbar.showPlusButton();
-            } else {
-
-                if (currentInputIndex === editor.state.inputs.length - 1) return;
-
-                /** Timeout for browsers execution */
-                window.setTimeout(function () {
-
-                    /** Setting to the new input */
-                    editor.caret.setToNextBlock(currentInputIndex);
-                    editor.toolbar.move();
-                    editor.toolbar.open();
-                }, 10);
-            }
-        }
-
-        /**
-         * Block is inserted, wait for new click that defined focusing on editors area
-         * @type {boolean}
-         */
-        content.editorAreaHightlighted = false;
-    };
-
-    /**
-     * Replaces blocks with saving content
-     * @protected
-     * @param {Element} noteToReplace
-     * @param {Element} newNode
-     * @param {Element} blockType
-     */
-    content.switchBlock = function (blockToReplace, newBlock, tool) {
-
-        tool = tool || editor.content.currentNode.dataset.tool;
-        var newBlockComposed = composeNewBlock_(newBlock, tool);
-
-        /** Replacing */
-        editor.content.replaceBlock(blockToReplace, newBlockComposed);
-
-        /** Save new Inputs when block is changed */
-        editor.ui.saveInputs();
-    };
-
-    /**
-     * Iterates between child noted and looking for #text node on deepest level
-     * @protected
-     *
-     * @param {Element} block - node where find
-     * @param {int} postiton - starting postion
-     *      Example: childNodex.length to find from the end
-     *               or 0 to find from the start
-     * @return {Text} block
-     * @uses DFS
-     */
-    content.getDeepestTextNodeFromPosition = function (block, position) {
-
-        /**
-         * Clear Block from empty and useless spaces with trim.
-         * Such nodes we should remove
-         */
-        var blockChilds = block.childNodes,
-            index,
-            node,
-            text;
-
-        for (index = 0; index < blockChilds.length; index++) {
-
-            node = blockChilds[index];
-
-            if (node.nodeType == editor.core.nodeTypes.TEXT) {
-
-                text = node.textContent.trim();
-
-                /** Text is empty. We should remove this child from node before we start DFS
-                 * decrease the quantity of childs.
-                 */
-                if (text === '') {
-
-                    block.removeChild(node);
-                    position--;
-                }
-            }
-        }
-
-        if (block.childNodes.length === 0) {
-
-            return document.createTextNode('');
-        }
-
-        /** Setting default position when we deleted all empty nodes */
-        if (position < 0) position = 1;
-
-        var lookingFromStart = false;
-
-        /** For looking from START */
-        if (position === 0) {
-
-            lookingFromStart = true;
-            position = 1;
-        }
-
-        while (position) {
-
-            /** initial verticle of node. */
-            if (lookingFromStart) {
-
-                block = block.childNodes[0];
-            } else {
-
-                block = block.childNodes[position - 1];
-            }
-
-            if (block.nodeType == editor.core.nodeTypes.TAG) {
-
-                position = block.childNodes.length;
-            } else if (block.nodeType == editor.core.nodeTypes.TEXT) {
-
-                position = 0;
-            }
-        }
-
-        return block;
-    };
-
-    /**
-     * @private
-     * @param {Element} block - current plugins render
-     * @param {String} tool - plugins name
-     * @param {Boolean} isStretched - make stretched block or not
-     *
-     * @description adds necessary information to wrap new created block by first-level holder
-     */
-    var composeNewBlock_ = function composeNewBlock_(block, tool, isStretched) {
-
-        var newBlock = editor.draw.node('DIV', editor.ui.className.BLOCK_CLASSNAME, {}),
-            blockContent = editor.draw.node('DIV', editor.ui.className.BLOCK_CONTENT, {});
-
-        blockContent.appendChild(block);
-        newBlock.appendChild(blockContent);
-
-        if (isStretched) {
-
-            blockContent.classList.add(editor.ui.className.BLOCK_STRETCHED);
-        }
-
-        newBlock.dataset.tool = tool;
-        return newBlock;
-    };
-
-    /**
-     * Returns Range object of current selection
-     * @protected
-     */
-    content.getRange = function () {
-
-        var selection = window.getSelection().getRangeAt(0);
-
-        return selection;
-    };
-
-    /**
-     * Divides block in two blocks (after and before caret)
-     *
-     * @protected
-     * @param {int} inputIndex - target input index
-     *
-     * @description splits current input content to the separate blocks
-     * When enter is pressed among the words, that text will be splited.
-     */
-    content.splitBlock = function (inputIndex) {
-
-        var selection = window.getSelection(),
-            anchorNode = selection.anchorNode,
-            anchorNodeText = anchorNode.textContent,
-            caretOffset = selection.anchorOffset,
-            textBeforeCaret,
-            textNodeBeforeCaret,
-            textAfterCaret,
-            textNodeAfterCaret;
-
-        var currentBlock = editor.content.currentNode.querySelector('[contentEditable]');
-
-        textBeforeCaret = anchorNodeText.substring(0, caretOffset);
-        textAfterCaret = anchorNodeText.substring(caretOffset);
-
-        textNodeBeforeCaret = document.createTextNode(textBeforeCaret);
-
-        if (textAfterCaret) {
-
-            textNodeAfterCaret = document.createTextNode(textAfterCaret);
-        }
-
-        var previousChilds = [],
-            nextChilds = [],
-            reachedCurrent = false;
-
-        if (textNodeAfterCaret) {
-
-            nextChilds.push(textNodeAfterCaret);
-        }
-
-        for (var i = 0, child; !!(child = currentBlock.childNodes[i]); i++) {
-
-            if (child != anchorNode) {
-
-                if (!reachedCurrent) {
-
-                    previousChilds.push(child);
-                } else {
-
-                    nextChilds.push(child);
-                }
-            } else {
-
-                reachedCurrent = true;
-            }
-        }
-
-        /** Clear current input */
-        editor.state.inputs[inputIndex].innerHTML = '';
-
-        /**
-         * Append all childs founded before anchorNode
-         */
-        var previousChildsLength = previousChilds.length;
-
-        for (i = 0; i < previousChildsLength; i++) {
-
-            editor.state.inputs[inputIndex].appendChild(previousChilds[i]);
-        }
-
-        editor.state.inputs[inputIndex].appendChild(textNodeBeforeCaret);
-
-        /**
-         * Append text node which is after caret
-         */
-        var nextChildsLength = nextChilds.length,
-            newNode = document.createElement('div');
-
-        for (i = 0; i < nextChildsLength; i++) {
-
-            newNode.appendChild(nextChilds[i]);
-        }
-
-        newNode = newNode.innerHTML;
-
-        /** This type of block creates when enter is pressed */
-        var NEW_BLOCK_TYPE = editor.settings.initialBlockPlugin;
-
-        /**
-         * Make new paragraph with text after caret
-         */
-        editor.content.insertBlock({
-            type: NEW_BLOCK_TYPE,
-            block: editor.tools[NEW_BLOCK_TYPE].render({
-                text: newNode
-            })
-        }, true);
-    };
-
-    /**
-     * Merges two blocks — current and target
-     * If target index is not exist, then previous will be as target
-     *
-     * @protected
-     * @param {int} currentInputIndex
-     * @param {int} targetInputIndex
-     *
-     * @description gets two inputs indexes and merges into one
-     */
-    content.mergeBlocks = function (currentInputIndex, targetInputIndex) {
-
-        /** If current input index is zero, then prevent method execution */
-        if (currentInputIndex === 0) {
-
-            return;
-        }
-
-        var targetInput,
-            currentInputContent = editor.state.inputs[currentInputIndex].innerHTML;
-
-        if (!targetInputIndex) {
-
-            targetInput = editor.state.inputs[currentInputIndex - 1];
-        } else {
-
-            targetInput = editor.state.inputs[targetInputIndex];
-        }
-
-        targetInput.innerHTML += currentInputContent;
-    };
-
-    /**
-     * Iterates all right siblings and parents, which has right siblings
-     * while it does not reached the first-level block
-     *
-     * @param {Element} node
-     * @return {boolean}
-     */
-    content.isLastNode = function (node) {
-
-        // console.log('погнали перебор родителей');
-
-        var allChecked = false;
-
-        while (!allChecked) {
-
-            // console.log('Смотрим на %o', node);
-            // console.log('Проверим, пустые ли соседи справа');
-
-            if (!allSiblingsEmpty_(node)) {
-
-                // console.log('Есть непустые соседи. Узел не последний. Выходим.');
-                return false;
-            }
-
-            node = node.parentNode;
-
-            /**
-             * Проверяем родителей до тех пор, пока не найдем блок первого уровня
-             */
-            if (node.classList.contains(editor.ui.className.BLOCK_CONTENT)) {
-
-                allChecked = true;
-            }
-        }
-
-        return true;
-    };
-
-    /**
-     * Checks if all element right siblings is empty
-     * @param node
-     */
-    var allSiblingsEmpty_ = function allSiblingsEmpty_(node) {
-
-        /**
-         * Нужно убедиться, что после пустого соседа ничего нет
-         */
-        var sibling = node.nextSibling;
-
-        while (sibling) {
-
-            if (sibling.textContent.length) {
-
-                return false;
-            }
-
-            sibling = sibling.nextSibling;
-        }
-
-        return true;
-    };
-
-    /**
-     * @public
-     *
-     * @param {string} htmlData - html content as string
-     * @param {string} plainData - plain text
-     * @return {string} - html content as string
-     */
-    content.wrapTextWithParagraphs = function (htmlData, plainData) {
-
-        if (!htmlData.trim()) {
-
-            return wrapPlainTextWithParagraphs(plainData);
-        }
-
-        var wrapper = document.createElement('DIV'),
-            newWrapper = document.createElement('DIV'),
-            i,
-            paragraph,
-            firstLevelBlocks = ['DIV', 'P'],
-            blockTyped,
-            node;
-
-        /**
-         * Make HTML Element to Wrap Text
-         * It allows us to work with input data as HTML content
-         */
-        wrapper.innerHTML = htmlData;
-        paragraph = document.createElement('P');
-
-        for (i = 0; i < wrapper.childNodes.length; i++) {
-
-            node = wrapper.childNodes[i];
-
-            blockTyped = firstLevelBlocks.indexOf(node.tagName) != -1;
-
-            /**
-             * If node is first-levet
-             * we add this node to our new wrapper
-             */
-            if (blockTyped) {
-
-                /**
-                 * If we had splitted inline nodes to paragraph before
-                 */
-                if (paragraph.childNodes.length) {
-
-                    newWrapper.appendChild(paragraph.cloneNode(true));
-
-                    /** empty paragraph */
-                    paragraph = null;
-                    paragraph = document.createElement('P');
-                }
-
-                newWrapper.appendChild(node.cloneNode(true));
-            } else {
-
-                /** Collect all inline nodes to one as paragraph */
-                paragraph.appendChild(node.cloneNode(true));
-
-                /** if node is last we should append this node to paragraph and paragraph to new wrapper */
-                if (i == wrapper.childNodes.length - 1) {
-
-                    newWrapper.appendChild(paragraph.cloneNode(true));
-                }
-            }
-        }
-
-        return newWrapper.innerHTML;
-    };
-
-    /**
-     * Splits strings on new line and wraps paragraphs with <p> tag
-     * @param plainText
-     * @returns {string}
-     */
-    var wrapPlainTextWithParagraphs = function wrapPlainTextWithParagraphs(plainText) {
-
-        if (!plainText) return '';
-
-        return '<p>' + plainText.split('\n\n').join('</p><p>') + '</p>';
-    };
-
-    /**
-    * Finds closest Contenteditable parent from Element
-    * @param {Element} node     element looking from
-    * @return {Element} node    contenteditable
-    */
-    content.getEditableParent = function (node) {
-
-        while (node && node.contentEditable != 'true') {
-
-            node = node.parentNode;
-        }
-
-        return node;
-    };
-
-    /**
-    * Clear editors content
-     *
-     * @param {Boolean} all — if true, delete all article data (content, id, etc.)
-    */
-    content.clear = function (all) {
-
-        editor.nodes.redactor.innerHTML = '';
-        editor.content.sync();
-        editor.ui.saveInputs();
-        if (all) {
-
-            editor.state.blocks = {};
-        } else if (editor.state.blocks) {
-
-            editor.state.blocks.items = [];
-        }
-
-        editor.content.currentNode = null;
-    };
-
-    /**
-    *
-     * Load new data to editor
-     * If editor is not empty, just append articleData.items
-     *
-    * @param articleData.items
-    */
-    content.load = function (articleData) {
-
-        var currentContent = Object.assign({}, editor.state.blocks);
-
-        editor.content.clear();
-
-        if (!Object.keys(currentContent).length) {
-
-            editor.state.blocks = articleData;
-        } else if (!currentContent.items) {
-
-            currentContent.items = articleData.items;
-            editor.state.blocks = currentContent;
-        } else {
-
-            currentContent.items = currentContent.items.concat(articleData.items);
-            editor.state.blocks = currentContent;
-        }
-
-        editor.renderer.makeBlocksFromData();
-    };
-
-    return content;
-}({});
+            this.currentNode = newBlock;
+
+            return newBlock.dataset.toolId;
+        }
+    }, {
+        key: 'state',
+        set: function set(Editor) {
+
+            this.Editor = Editor;
+        }
+
+        /**
+         * Get current working node
+         *
+         * @returns {null|HTMLElement}
+         */
+
+    }, {
+        key: 'currentNode',
+        get: function get() {
+
+            return this._currentNode;
+        }
+
+        /**
+         * Set working node. Working node should be first level block, so we find it before set one to _currentNode property
+         *
+         * @param {HTMLElement} node
+         */
+        ,
+        set: function set(node) {
+
+            var firstLevelBlock = this.getFirstLevelBlock(node);
+
+            this._currentNode = firstLevelBlock;
+        }
+    }]);
+
+    return Content;
+}();
+
+// module.exports = (function (content) {
+//
+//     let editor = codex.editor;
+//
+//     /**
+//      * Links to current active block
+//      * @type {null | Element}
+//      */
+//     content.currentNode = null;
+//
+//     /**
+//      * clicked in redactor area
+//      * @type {null | Boolean}
+//      */
+//     content.editorAreaHightlighted = null;
+//
+//     /**
+//      * @deprecated
+//      * Synchronizes redactor with original textarea
+//      */
+//     content.sync = function () {
+//
+//         editor.core.log('syncing...');
+//
+//         /**
+//          * Save redactor content to editor.state
+//          */
+//         editor.state.html = editor.nodes.redactor.innerHTML;
+//
+//     };
+//
+//     /**
+//      * Appends background to the block
+//      *
+//      * @description add CSS class to highlight visually first-level block area
+//      */
+//     content.markBlock = function () {
+//
+//         editor.content.currentNode.classList.add(editor.ui.className.BLOCK_HIGHLIGHTED);
+//
+//     };
+//
+//     /**
+//      * Clear background
+//      *
+//      * @description clears styles that highlights block
+//      */
+//     content.clearMark = function () {
+//
+//         if (editor.content.currentNode) {
+//
+//             editor.content.currentNode.classList.remove(editor.ui.className.BLOCK_HIGHLIGHTED);
+//
+//         }
+//
+//     };
+//
+//     /**
+//      * Finds first-level block
+//      *
+//      * @param {Element} node - selected or clicked in redactors area node
+//      * @protected
+//      *
+//      * @description looks for first-level block.
+//      * gets parent while node is not first-level
+//      */
+//     content.getFirstLevelBlock = function (node) {
+//
+//         if (!editor.core.isDomNode(node)) {
+//
+//             node = node.parentNode;
+//
+//         }
+//
+//         if (node === editor.nodes.redactor || node === document.body) {
+//
+//             return null;
+//
+//         } else {
+//
+//             while(!node.classList.contains(editor.ui.className.BLOCK_CLASSNAME)) {
+//
+//                 node = node.parentNode;
+//
+//             }
+//
+//             return node;
+//
+//         }
+//
+//     };
+//
+//     /**
+//      * Trigger this event when working node changed
+//      * @param {Element} targetNode - first-level of this node will be current
+//      * @protected
+//      *
+//      * @description If targetNode is first-level then we set it as current else we look for parents to find first-level
+//      */
+//     content.workingNodeChanged = function (targetNode) {
+//
+//         /** Clear background from previous marked block before we change */
+//         editor.content.clearMark();
+//
+//         if (!targetNode) {
+//
+//             return;
+//
+//         }
+//
+//         content.currentNode = content.getFirstLevelBlock(targetNode);
+//
+//     };
+//
+//     /**
+//      * Replaces one redactor block with another
+//      * @protected
+//      * @param {Element} targetBlock - block to replace. Mostly currentNode.
+//      * @param {Element} newBlock
+//      * @param {string} newBlockType - type of new block; we need to store it to data-attribute
+//      *
+//      * [!] Function does not saves old block content.
+//      *     You can get it manually and pass with newBlock.innerHTML
+//      */
+//     content.replaceBlock = function (targetBlock, newBlock) {
+//
+//         if (!targetBlock || !newBlock) {
+//
+//             editor.core.log('replaceBlock: missed params');
+//             return;
+//
+//         }
+//
+//         /** If target-block is not a frist-level block, then we iterate parents to find it */
+//         while(!targetBlock.classList.contains(editor.ui.className.BLOCK_CLASSNAME)) {
+//
+//             targetBlock = targetBlock.parentNode;
+//
+//         }
+//
+//         /** Replacing */
+//         editor.nodes.redactor.replaceChild(newBlock, targetBlock);
+//
+//         /**
+//          * Set new node as current
+//          */
+//         editor.content.workingNodeChanged(newBlock);
+//
+//         /**
+//          * Add block handlers
+//          */
+//         editor.ui.addBlockHandlers(newBlock);
+//
+//         /**
+//          * Save changes
+//          */
+//         editor.ui.saveInputs();
+//
+//     };
+//
+//     /**
+//      * @protected
+//      *
+//      * Inserts new block to redactor
+//      * Wrapps block into a DIV with BLOCK_CLASSNAME class
+//      *
+//      * @param blockData          {object}
+//      * @param blockData.block    {Element}   element with block content
+//      * @param blockData.type     {string}    block plugin
+//      * @param needPlaceCaret     {bool}      pass true to set caret in new block
+//      *
+//      */
+//     content.insertBlock = function ( blockData, needPlaceCaret ) {
+//
+//         var workingBlock    = editor.content.currentNode,
+//             newBlockContent = blockData.block,
+//             blockType       = blockData.type,
+//             isStretched     = blockData.stretched;
+//
+//         var newBlock = composeNewBlock_(newBlockContent, blockType, isStretched);
+//
+//         if (workingBlock) {
+//
+//             editor.core.insertAfter(workingBlock, newBlock);
+//
+//         } else {
+//
+//             /**
+//              * If redactor is empty, append as first child
+//              */
+//             editor.nodes.redactor.appendChild(newBlock);
+//
+//         }
+//
+//         /**
+//          * Block handler
+//          */
+//         editor.ui.addBlockHandlers(newBlock);
+//
+//         /**
+//          * Set new node as current
+//          */
+//         editor.content.workingNodeChanged(newBlock);
+//
+//         /**
+//          * Save changes
+//          */
+//         editor.ui.saveInputs();
+//
+//
+//         if ( needPlaceCaret ) {
+//
+//             /**
+//              * If we don't know input index then we set default value -1
+//              */
+//             var currentInputIndex = editor.caret.getCurrentInputIndex() || -1;
+//
+//
+//             if (currentInputIndex == -1) {
+//
+//
+//                 var editableElement = newBlock.querySelector('[contenteditable]'),
+//                     emptyText       = document.createTextNode('');
+//
+//                 editableElement.appendChild(emptyText);
+//                 editor.caret.set(editableElement, 0, 0);
+//
+//                 editor.toolbar.move();
+//                 editor.toolbar.showPlusButton();
+//
+//
+//             } else {
+//
+//                 if (currentInputIndex === editor.state.inputs.length - 1)
+//                     return;
+//
+//                 /** Timeout for browsers execution */
+//                 window.setTimeout(function () {
+//
+//                     /** Setting to the new input */
+//                     editor.caret.setToNextBlock(currentInputIndex);
+//                     editor.toolbar.move();
+//                     editor.toolbar.open();
+//
+//                 }, 10);
+//
+//             }
+//
+//         }
+//
+//         /**
+//          * Block is inserted, wait for new click that defined focusing on editors area
+//          * @type {boolean}
+//          */
+//         content.editorAreaHightlighted = false;
+//
+//     };
+//
+//     /**
+//      * Replaces blocks with saving content
+//      * @protected
+//      * @param {Element} noteToReplace
+//      * @param {Element} newNode
+//      * @param {Element} blockType
+//      */
+//     content.switchBlock = function (blockToReplace, newBlock, tool) {
+//
+//         tool = tool || editor.content.currentNode.dataset.tool;
+//         var newBlockComposed = composeNewBlock_(newBlock, tool);
+//
+//         /** Replacing */
+//         editor.content.replaceBlock(blockToReplace, newBlockComposed);
+//
+//         /** Save new Inputs when block is changed */
+//         editor.ui.saveInputs();
+//
+//     };
+//
+//     /**
+//      * Iterates between child noted and looking for #text node on deepest level
+//      * @protected
+//      *
+//      * @param {Element} block - node where find
+//      * @param {int} postiton - starting postion
+//      *      Example: childNodex.length to find from the end
+//      *               or 0 to find from the start
+//      * @return {Text} block
+//      * @uses DFS
+//      */
+//     content.getDeepestTextNodeFromPosition = function (block, position) {
+//
+//         /**
+//          * Clear Block from empty and useless spaces with trim.
+//          * Such nodes we should remove
+//          */
+//         var blockChilds = block.childNodes,
+//             index,
+//             node,
+//             text;
+//
+//         for(index = 0; index < blockChilds.length; index++) {
+//
+//             node = blockChilds[index];
+//
+//             if (node.nodeType == editor.core.nodeTypes.TEXT) {
+//
+//                 text = node.textContent.trim();
+//
+//                 /** Text is empty. We should remove this child from node before we start DFS
+//                  * decrease the quantity of childs.
+//                  */
+//                 if (text === '') {
+//
+//                     block.removeChild(node);
+//                     position--;
+//
+//                 }
+//
+//             }
+//
+//         }
+//
+//         if (block.childNodes.length === 0) {
+//
+//             return document.createTextNode('');
+//
+//         }
+//
+//         /** Setting default position when we deleted all empty nodes */
+//         if ( position < 0 )
+//             position = 1;
+//
+//         var lookingFromStart = false;
+//
+//         /** For looking from START */
+//         if (position === 0) {
+//
+//             lookingFromStart = true;
+//             position = 1;
+//
+//         }
+//
+//         while ( position ) {
+//
+//             /** initial verticle of node. */
+//             if ( lookingFromStart ) {
+//
+//                 block = block.childNodes[0];
+//
+//             } else {
+//
+//                 block = block.childNodes[position - 1];
+//
+//             }
+//
+//             if ( block.nodeType == editor.core.nodeTypes.TAG ) {
+//
+//                 position = block.childNodes.length;
+//
+//             } else if (block.nodeType == editor.core.nodeTypes.TEXT ) {
+//
+//                 position = 0;
+//
+//             }
+//
+//         }
+//
+//         return block;
+//
+//     };
+//
+//     /**
+//      * @private
+//      * @param {Element} block - current plugins render
+//      * @param {String} tool - plugins name
+//      * @param {Boolean} isStretched - make stretched block or not
+//      *
+//      * @description adds necessary information to wrap new created block by first-level holder
+//      */
+//     var composeNewBlock_ = function (block, tool, isStretched) {
+//
+//         var newBlock     = editor.draw.node('DIV', editor.ui.className.BLOCK_CLASSNAME, {}),
+//             blockContent = editor.draw.node('DIV', editor.ui.className.BLOCK_CONTENT, {});
+//
+//         blockContent.appendChild(block);
+//         newBlock.appendChild(blockContent);
+//
+//         if (isStretched) {
+//
+//             blockContent.classList.add(editor.ui.className.BLOCK_STRETCHED);
+//
+//         }
+//
+//         newBlock.dataset.tool   = tool;
+//         return newBlock;
+//
+//     };
+//
+//     /**
+//      * Returns Range object of current selection
+//      * @protected
+//      */
+//     content.getRange = function () {
+//
+//         var selection = window.getSelection().getRangeAt(0);
+//
+//         return selection;
+//
+//     };
+//
+//     /**
+//      * Divides block in two blocks (after and before caret)
+//      *
+//      * @protected
+//      * @param {int} inputIndex - target input index
+//      *
+//      * @description splits current input content to the separate blocks
+//      * When enter is pressed among the words, that text will be splited.
+//      */
+//     content.splitBlock = function (inputIndex) {
+//
+//         var selection      = window.getSelection(),
+//             anchorNode     = selection.anchorNode,
+//             anchorNodeText = anchorNode.textContent,
+//             caretOffset    = selection.anchorOffset,
+//             textBeforeCaret,
+//             textNodeBeforeCaret,
+//             textAfterCaret,
+//             textNodeAfterCaret;
+//
+//         var currentBlock = editor.content.currentNode.querySelector('[contentEditable]');
+//
+//
+//         textBeforeCaret     = anchorNodeText.substring(0, caretOffset);
+//         textAfterCaret      = anchorNodeText.substring(caretOffset);
+//
+//         textNodeBeforeCaret = document.createTextNode(textBeforeCaret);
+//
+//         if (textAfterCaret) {
+//
+//             textNodeAfterCaret  = document.createTextNode(textAfterCaret);
+//
+//         }
+//
+//         var previousChilds = [],
+//             nextChilds     = [],
+//             reachedCurrent = false;
+//
+//         if (textNodeAfterCaret) {
+//
+//             nextChilds.push(textNodeAfterCaret);
+//
+//         }
+//
+//         for ( var i = 0, child; !!(child = currentBlock.childNodes[i]); i++) {
+//
+//             if ( child != anchorNode ) {
+//
+//                 if ( !reachedCurrent ) {
+//
+//                     previousChilds.push(child);
+//
+//                 } else {
+//
+//                     nextChilds.push(child);
+//
+//                 }
+//
+//             } else {
+//
+//                 reachedCurrent = true;
+//
+//             }
+//
+//         }
+//
+//         /** Clear current input */
+//         editor.state.inputs[inputIndex].innerHTML = '';
+//
+//         /**
+//          * Append all childs founded before anchorNode
+//          */
+//         var previousChildsLength = previousChilds.length;
+//
+//         for(i = 0; i < previousChildsLength; i++) {
+//
+//             editor.state.inputs[inputIndex].appendChild(previousChilds[i]);
+//
+//         }
+//
+//         editor.state.inputs[inputIndex].appendChild(textNodeBeforeCaret);
+//
+//         /**
+//          * Append text node which is after caret
+//          */
+//         var nextChildsLength = nextChilds.length,
+//             newNode          = document.createElement('div');
+//
+//         for(i = 0; i < nextChildsLength; i++) {
+//
+//             newNode.appendChild(nextChilds[i]);
+//
+//         }
+//
+//         newNode = newNode.innerHTML;
+//
+//         /** This type of block creates when enter is pressed */
+//         var NEW_BLOCK_TYPE = editor.settings.initialBlockPlugin;
+//
+//         /**
+//          * Make new paragraph with text after caret
+//          */
+//         editor.content.insertBlock({
+//             type  : NEW_BLOCK_TYPE,
+//             block : editor.tools[NEW_BLOCK_TYPE].render({
+//                 text : newNode
+//             })
+//         }, true );
+//
+//     };
+//
+//     /**
+//      * Merges two blocks — current and target
+//      * If target index is not exist, then previous will be as target
+//      *
+//      * @protected
+//      * @param {int} currentInputIndex
+//      * @param {int} targetInputIndex
+//      *
+//      * @description gets two inputs indexes and merges into one
+//      */
+//     content.mergeBlocks = function (currentInputIndex, targetInputIndex) {
+//
+//         /** If current input index is zero, then prevent method execution */
+//         if (currentInputIndex === 0) {
+//
+//             return;
+//
+//         }
+//
+//         var targetInput,
+//             currentInputContent = editor.state.inputs[currentInputIndex].innerHTML;
+//
+//         if (!targetInputIndex) {
+//
+//             targetInput = editor.state.inputs[currentInputIndex - 1];
+//
+//         } else {
+//
+//             targetInput = editor.state.inputs[targetInputIndex];
+//
+//         }
+//
+//         targetInput.innerHTML += currentInputContent;
+//
+//     };
+//
+//     /**
+//      * Iterates all right siblings and parents, which has right siblings
+//      * while it does not reached the first-level block
+//      *
+//      * @param {Element} node
+//      * @return {boolean}
+//      */
+//     content.isLastNode = function (node) {
+//
+//         // console.log('погнали перебор родителей');
+//
+//         var allChecked = false;
+//
+//         while ( !allChecked ) {
+//
+//             // console.log('Смотрим на %o', node);
+//             // console.log('Проверим, пустые ли соседи справа');
+//
+//             if ( !allSiblingsEmpty_(node) ) {
+//
+//                 // console.log('Есть непустые соседи. Узел не последний. Выходим.');
+//                 return false;
+//
+//             }
+//
+//             node = node.parentNode;
+//
+//             /**
+//              * Проверяем родителей до тех пор, пока не найдем блок первого уровня
+//              */
+//             if ( node.classList.contains(editor.ui.className.BLOCK_CONTENT) ) {
+//
+//                 allChecked = true;
+//
+//             }
+//
+//         }
+//
+//         return true;
+//
+//     };
+//
+//     /**
+//      * Checks if all element right siblings is empty
+//      * @param node
+//      */
+//     var allSiblingsEmpty_ = function (node) {
+//
+//         /**
+//          * Нужно убедиться, что после пустого соседа ничего нет
+//          */
+//         var sibling = node.nextSibling;
+//
+//         while ( sibling ) {
+//
+//             if (sibling.textContent.length) {
+//
+//                 return false;
+//
+//             }
+//
+//             sibling = sibling.nextSibling;
+//
+//         }
+//
+//         return true;
+//
+//     };
+//
+//     /**
+//      * @public
+//      *
+//      * @param {string} htmlData - html content as string
+//      * @param {string} plainData - plain text
+//      * @return {string} - html content as string
+//      */
+//     content.wrapTextWithParagraphs = function (htmlData, plainData) {
+//
+//         if (!htmlData.trim()) {
+//
+//             return wrapPlainTextWithParagraphs(plainData);
+//
+//         }
+//
+//         var wrapper = document.createElement('DIV'),
+//             newWrapper = document.createElement('DIV'),
+//             i,
+//             paragraph,
+//             firstLevelBlocks = ['DIV', 'P'],
+//             blockTyped,
+//             node;
+//
+//         /**
+//          * Make HTML Element to Wrap Text
+//          * It allows us to work with input data as HTML content
+//          */
+//         wrapper.innerHTML = htmlData;
+//         paragraph = document.createElement('P');
+//
+//         for (i = 0; i < wrapper.childNodes.length; i++) {
+//
+//             node = wrapper.childNodes[i];
+//
+//             blockTyped = firstLevelBlocks.indexOf(node.tagName) != -1;
+//
+//             /**
+//              * If node is first-levet
+//              * we add this node to our new wrapper
+//              */
+//             if ( blockTyped ) {
+//
+//                 /**
+//                  * If we had splitted inline nodes to paragraph before
+//                  */
+//                 if ( paragraph.childNodes.length ) {
+//
+//                     newWrapper.appendChild(paragraph.cloneNode(true));
+//
+//                     /** empty paragraph */
+//                     paragraph = null;
+//                     paragraph = document.createElement('P');
+//
+//                 }
+//
+//                 newWrapper.appendChild(node.cloneNode(true));
+//
+//             } else {
+//
+//                 /** Collect all inline nodes to one as paragraph */
+//                 paragraph.appendChild(node.cloneNode(true));
+//
+//                 /** if node is last we should append this node to paragraph and paragraph to new wrapper */
+//                 if ( i == wrapper.childNodes.length - 1 ) {
+//
+//                     newWrapper.appendChild(paragraph.cloneNode(true));
+//
+//                 }
+//
+//             }
+//
+//         }
+//
+//         return newWrapper.innerHTML;
+//
+//     };
+//
+//     /**
+//      * Splits strings on new line and wraps paragraphs with <p> tag
+//      * @param plainText
+//      * @returns {string}
+//      */
+//     var wrapPlainTextWithParagraphs = function (plainText) {
+//
+//         if (!plainText) return '';
+//
+//         return '<p>' + plainText.split('\n\n').join('</p><p>') + '</p>';
+//
+//     };
+//
+//     /**
+//     * Finds closest Contenteditable parent from Element
+//     * @param {Element} node     element looking from
+//     * @return {Element} node    contenteditable
+//     */
+//     content.getEditableParent = function (node) {
+//
+//         while (node && node.contentEditable != 'true') {
+//
+//             node = node.parentNode;
+//
+//         }
+//
+//         return node;
+//
+//     };
+//
+//     /**
+//     * Clear editors content
+//      *
+//      * @param {Boolean} all — if true, delete all article data (content, id, etc.)
+//     */
+//     content.clear = function (all) {
+//
+//         editor.nodes.redactor.innerHTML = '';
+//         editor.content.sync();
+//         editor.ui.saveInputs();
+//         if (all) {
+//
+//             editor.state.blocks = {};
+//
+//         } else if (editor.state.blocks) {
+//
+//             editor.state.blocks.items = [];
+//
+//         }
+//
+//         editor.content.currentNode = null;
+//
+//     };
+//
+//     /**
+//     *
+//      * Load new data to editor
+//      * If editor is not empty, just append articleData.items
+//      *
+//     * @param articleData.items
+//     */
+//     content.load = function (articleData) {
+//
+//         var currentContent = Object.assign({}, editor.state.blocks);
+//
+//         editor.content.clear();
+//
+//         if (!Object.keys(currentContent).length) {
+//
+//             editor.state.blocks = articleData;
+//
+//         } else if (!currentContent.items) {
+//
+//             currentContent.items = articleData.items;
+//             editor.state.blocks = currentContent;
+//
+//         } else {
+//
+//             currentContent.items = currentContent.items.concat(articleData.items);
+//             editor.state.blocks = currentContent;
+//
+//         }
+//
+//         editor.renderer.makeBlocksFromData();
+//
+//     };
+//
+//     return content;
+//
+// })({});
 
 /***/ }),
-/* 7 */
+/* 9 */
 /***/ (function(module, exports, __webpack_require__) {
 
 "use strict";
@@ -8109,7 +3506,7 @@
 }({});
 
 /***/ }),
-/* 8 */
+/* 10 */
 /***/ (function(module, exports, __webpack_require__) {
 
 "use strict";
@@ -8282,7 +3679,7 @@
 }({});
 
 /***/ }),
-/* 9 */
+/* 11 */
 /***/ (function(module, exports, __webpack_require__) {
 
 "use strict";
@@ -8496,7 +3893,7 @@
 }({});
 
 /***/ }),
-/* 10 */
+/* 12 */
 /***/ (function(module, exports, __webpack_require__) {
 
 "use strict";
@@ -8536,7 +3933,7 @@
 }({});
 
 /***/ }),
-/* 11 */
+/* 13 */
 /***/ (function(module, exports, __webpack_require__) {
 
 "use strict";
@@ -8789,200 +4186,7 @@
 }({});
 
 /***/ }),
-/* 12 */
-/***/ (function(module, exports, __webpack_require__) {
-
-"use strict";
-
-
-/**
- * Codex Editor Renderer Module
- *
- * @author Codex Team
- * @version 1.0
- */
-
-module.exports = function (renderer) {
-
-    var editor = codex.editor;
-
-    /**
-     * Asyncronously parses input JSON to redactor blocks
-     */
-    renderer.makeBlocksFromData = function () {
-
-        /**
-         * If redactor is empty, add first paragraph to start writing
-         */
-        if (editor.core.isEmpty(editor.state.blocks) || !editor.state.blocks.items.length) {
-
-            editor.ui.addInitialBlock();
-            return;
-        }
-
-        Promise.resolve()
-
-        /** First, get JSON from state */
-        .then(function () {
-
-            return editor.state.blocks;
-        })
-
-        /** Then, start to iterate they */
-        .then(editor.renderer.appendBlocks)
-
-        /** Write log if something goes wrong */
-        .catch(function (error) {
-
-            editor.core.log('Error while parsing JSON: %o', 'error', error);
-        });
-    };
-
-    /**
-     * Parses JSON to blocks
-     * @param {object} data
-     * @return Primise -> nodeList
-     */
-    renderer.appendBlocks = function (data) {
-
-        var blocks = data.items;
-
-        /**
-         * Sequence of one-by-one blocks appending
-         * Uses to save blocks order after async-handler
-         */
-        var nodeSequence = Promise.resolve();
-
-        for (var index = 0; index < blocks.length; index++) {
-
-            /** Add node to sequence at specified index */
-            editor.renderer.appendNodeAtIndex(nodeSequence, blocks, index);
-        }
-    };
-
-    /**
-     * Append node at specified index
-     */
-    renderer.appendNodeAtIndex = function (nodeSequence, blocks, index) {
-
-        /** We need to append node to sequence */
-        nodeSequence
-
-        /** first, get node async-aware */
-        .then(function () {
-
-            return editor.renderer.getNodeAsync(blocks, index);
-        })
-
-        /**
-         * second, compose editor-block from JSON object
-         */
-        .then(editor.renderer.createBlockFromData)
-
-        /**
-         * now insert block to redactor
-         */
-        .then(function (blockData) {
-
-            /**
-             * blockData has 'block', 'type' and 'stretched' information
-             */
-            editor.content.insertBlock(blockData);
-
-            /** Pass created block to next step */
-            return blockData.block;
-        })
-
-        /** Log if something wrong with node */
-        .catch(function (error) {
-
-            editor.core.log('Node skipped while parsing because %o', 'error', error);
-        });
-    };
-
-    /**
-     * Asynchronously returns block data from blocksList by index
-     * @return Promise to node
-     */
-    renderer.getNodeAsync = function (blocksList, index) {
-
-        return Promise.resolve().then(function () {
-
-            return {
-                tool: blocksList[index],
-                position: index
-            };
-        });
-    };
-
-    /**
-     * Creates editor block by JSON-data
-     *
-     * @uses render method of each plugin
-     *
-     * @param {Object} toolData.tool
-     *                              { header : {
-     *                                                text: '',
-     *                                                type: 'H3', ...
-     *                                            }
-     *                               }
-     * @param {Number} toolData.position - index in input-blocks array
-     * @return {Object} with type and Element
-     */
-    renderer.createBlockFromData = function (toolData) {
-
-        /** New parser */
-        var block,
-            tool = toolData.tool,
-            pluginName = tool.type;
-
-        /** Get first key of object that stores plugin name */
-        // for (var pluginName in blockData) break;
-
-        /** Check for plugin existance */
-        if (!editor.tools[pluginName]) {
-
-            throw Error('Plugin \xAB' + pluginName + '\xBB not found');
-        }
-
-        /** Check for plugin having render method */
-        if (typeof editor.tools[pluginName].render != 'function') {
-
-            throw Error('Plugin \xAB' + pluginName + '\xBB must have \xABrender\xBB method');
-        }
-
-        if (editor.tools[pluginName].available === false) {
-
-            block = editor.draw.unavailableBlock();
-
-            block.innerHTML = editor.tools[pluginName].loadingMessage;
-
-            /**
-            * Saver will extract data from initial block data by position in array
-            */
-            block.dataset.inputPosition = toolData.position;
-        } else {
-
-            /** New Parser */
-            block = editor.tools[pluginName].render(tool.data);
-        }
-
-        /** is first-level block stretched */
-        var stretched = editor.tools[pluginName].isStretched || false;
-
-        /** Retrun type and block */
-        return {
-            type: pluginName,
-            block: block,
-            stretched: stretched
-        };
-    };
-
-    return renderer;
-}({});
-
-/***/ }),
-/* 13 */
+/* 14 */
 /***/ (function(module, exports, __webpack_require__) {
 
 "use strict";
@@ -8995,7 +4199,7 @@
 module.exports = function (sanitizer) {
 
     /** HTML Janitor library */
-    var janitor = __webpack_require__(24);
+    var janitor = __webpack_require__(26);
 
     /** Codex Editor */
     var editor = codex.editor;
@@ -9065,7 +4269,7 @@
 }({});
 
 /***/ }),
-/* 14 */
+/* 15 */
 /***/ (function(module, exports, __webpack_require__) {
 
 "use strict";
@@ -9226,7 +4430,7 @@
 }({});
 
 /***/ }),
-/* 15 */
+/* 16 */
 /***/ (function(module, exports, __webpack_require__) {
 
 "use strict";
@@ -9357,7 +4561,419 @@
 }({});
 
 /***/ }),
-/* 16 */
+/* 17 */
+/***/ (function(module, exports, __webpack_require__) {
+
+"use strict";
+
+
+var _createClass = function () { function defineProperties(target, props) { for (var i = 0; i < props.length; i++) { var descriptor = props[i]; descriptor.enumerable = descriptor.enumerable || false; descriptor.configurable = true; if ("value" in descriptor) descriptor.writable = true; Object.defineProperty(target, descriptor.key, descriptor); } } return function (Constructor, protoProps, staticProps) { if (protoProps) defineProperties(Constructor.prototype, protoProps); if (staticProps) defineProperties(Constructor, staticProps); return Constructor; }; }(); /**
+                                                                                                                                                                                                                                                                                                                                                                                                                                                                                                                                                                                      * @class BlockManager
+                                                                                                                                                                                                                                                                                                                                                                                                                                                                                                                                                                                      * @classdesc Manage editor`s blocks storage and appearance
+                                                                                                                                                                                                                                                                                                                                                                                                                                                                                                                                                                                      */
+
+var _block = __webpack_require__(27);
+
+var _block2 = _interopRequireDefault(_block);
+
+var _util = __webpack_require__(1);
+
+var _util2 = _interopRequireDefault(_util);
+
+function _interopRequireDefault(obj) { return obj && obj.__esModule ? obj : { default: obj }; }
+
+function _classCallCheck(instance, Constructor) { if (!(instance instanceof Constructor)) { throw new TypeError("Cannot call a class as a function"); } }
+
+var BlockManager = function () {
+
+    /**
+     * @constructor
+     *
+     * @param {EditorConfig} config
+     */
+    function BlockManager(_ref) {
+        var config = _ref.config;
+
+        _classCallCheck(this, BlockManager);
+
+        this.config = config;
+        this.Editor = null;
+        this._blocks = null;
+        this._currentBlockIndex = -1;
+    }
+
+    /**
+     * Editor modules setting
+     *
+     * @param Editor
+     */
+
+
+    _createClass(BlockManager, [{
+        key: 'prepare',
+
+
+        /**
+         * Should be called after Editor.UI preparation
+         * Define this._blocks property
+         *
+         * @returns {Promise}
+         */
+        value: function prepare() {
+            var _this = this;
+
+            return new Promise(function (resolve) {
+
+                var blocks = new Blocks(_this.Editor.UI.nodes.redactor);
+
+                /**
+                 * We need to use Proxy to overload set/get [] operator.
+                 * So we can use array-like syntax to access blocks
+                 *
+                 * @example
+                 * this._blocks[0] = new Block(...);
+                 *
+                 * block = this._blocks[0];
+                 *
+                 * @todo proxy the enumerate method
+                 *
+                 * @type {Proxy}
+                 * @private
+                 */
+                _this._blocks = new Proxy(blocks, {
+                    set: Blocks.set,
+                    get: Blocks.get
+                });
+
+                resolve();
+            });
+        }
+
+        /**
+         * Insert new block into _blocks
+         *
+         * @param {String} toolName — plugin name
+         * @param {Object} data — plugin data
+         */
+
+    }, {
+        key: 'insert',
+        value: function insert(toolName, data) {
+
+            var toolInstance = this.Editor.Tools.construct(toolName, data),
+                block = new _block2.default(toolInstance);
+
+            this._blocks[++this._currentBlockIndex] = block;
+        }
+
+        /**
+         * Get Block instance by html element
+         *
+         * @todo get first level block before searching
+         *
+         * @param {HTMLElement} element
+         * @returns {Block}
+         */
+
+    }, {
+        key: 'getBlock',
+        value: function getBlock(element) {
+
+            var nodes = this._blocks.nodes,
+                index = nodes.indexOf(element);
+
+            if (index >= 0) {
+
+                return this._blocks[index];
+            }
+        }
+
+        /**
+         * Get current Block instance
+         *
+         * @return {Block}
+         */
+
+    }, {
+        key: 'state',
+        set: function set(Editor) {
+
+            this.Editor = Editor;
+        }
+    }, {
+        key: 'currentBlock',
+        get: function get() {
+
+            return this._blocks[this._currentBlockIndex];
+        }
+
+        /**
+         * Get working html element
+         *
+         * @return {HTMLElement}
+         */
+
+    }, {
+        key: 'currentNode',
+        get: function get() {
+
+            return this._blocks.nodes[this._currentBlockIndex];
+        }
+
+        /**
+         * Set _currentBlockIndex to passed block
+         *
+         * @todo get first level block before searching
+         *
+         * @param {HTMLElement} element
+         */
+        ,
+        set: function set(element) {
+
+            var nodes = this._blocks.nodes;
+
+            this._currentBlockIndex = nodes.indexOf(element);
+        }
+
+        /**
+         * Get array of Block instances
+         *
+         * @returns {Block[]} {@link Blocks#array}
+         */
+
+    }, {
+        key: 'blocks',
+        get: function get() {
+
+            return this._blocks.array;
+        }
+    }]);
+
+    return BlockManager;
+}();
+
+BlockManager.displayName = 'BlockManager';
+;
+
+/**
+ * @class Blocks
+ * @classdesc Class to work with Block instances array
+ *
+ * @private
+ *
+ * @property {HTMLElement} workingArea — editor`s working node
+ *
+ */
+
+var Blocks = function () {
+
+    /**
+     * @constructor
+     *
+     * @param {HTMLElement} workingArea — editor`s working node
+     */
+    function Blocks(workingArea) {
+        _classCallCheck(this, Blocks);
+
+        this._blocks = [];
+        this.workingArea = workingArea;
+    }
+
+    /**
+     * Push back new Block
+     *
+     * @param {Block} block
+     */
+
+
+    _createClass(Blocks, [{
+        key: 'push',
+        value: function push(block) {
+
+            this._blocks.push(block);
+            this.workingArea.appendChild(block.html);
+        }
+
+        /**
+         * Insert new Block at passed index
+         *
+         * @param {Number} index — index to insert Block
+         * @param {Block} block — Block to insert
+         */
+
+    }, {
+        key: 'insert',
+        value: function insert(index, block) {
+
+            if (!this.length) {
+
+                this.push(block);
+                return;
+            }
+
+            if (index > this.length) {
+
+                // @todo decide how to handle this case
+                return;
+            }
+
+            this._blocks[index] = block;
+
+            if (index > 0) {
+
+                var previousBlock = this._blocks[index - 1];
+
+                previousBlock.html.insertAdjacentElement('afterend', block.html);
+            } else {
+
+                var nextBlock = this._blocks[index + 1];
+
+                nextBlock.html.insertAdjacentElement('beforebegin', block.html);
+            }
+        }
+
+        /**
+         * Insert Block after passed target
+         *
+         * @todo decide if this method is necessary
+         *
+         * @param {Block} targetBlock — target after wich Block should be inserted
+         * @param {Block} newBlock — Block to insert
+         */
+
+    }, {
+        key: 'insertAfter',
+        value: function insertAfter(targetBlock, newBlock) {
+
+            var index = this._blocks.indexOf(targetBlock);
+
+            this.insert(index + 1, newBlock);
+        }
+
+        /**
+         * Get Block by index
+         *
+         * @param {Number} index — Block index
+         * @returns {Block}
+         */
+
+    }, {
+        key: 'get',
+        value: function get(index) {
+
+            return this._blocks[index];
+        }
+
+        /**
+         * Return index of passed Block
+         *
+         * @param {Block} block
+         * @returns {Number}
+         */
+
+    }, {
+        key: 'indexOf',
+        value: function indexOf(block) {
+
+            return this._blocks.indexOf(block);
+        }
+
+        /**
+         * Get length of Block instances array
+         *
+         * @returns {Number}
+         */
+
+    }, {
+        key: 'length',
+        get: function get() {
+
+            return this._blocks.length;
+        }
+
+        /**
+         * Get Block instances array
+         *
+         * @returns {Block[]}
+         */
+
+    }, {
+        key: 'array',
+        get: function get() {
+
+            return this._blocks;
+        }
+
+        /**
+         * Get blocks html elements array
+         *
+         * @returns {HTMLElement[]}
+         */
+
+    }, {
+        key: 'nodes',
+        get: function get() {
+
+            return _util2.default.array(this.workingArea.children);
+        }
+
+        /**
+         * Proxy trap to implement array-like setter
+         *
+         * @example
+         * blocks[0] = new Block(...)
+         *
+         * @param {Blocks} instance — Blocks instance
+         * @param {Number|String} index — block index
+         * @param {Block} block — Block to set
+         * @returns {Boolean}
+         */
+
+    }], [{
+        key: 'set',
+        value: function set(instance, index, block) {
+
+            if (isNaN(Number(index))) {
+
+                return false;
+            }
+
+            instance.insert(index, block);
+
+            return true;
+        }
+
+        /**
+         * Proxy trap to implement array-like getter
+         *
+         * @param {Blocks} instance — Blocks instance
+         * @param {Number|String} index — Block index
+         * @returns {Block|*}
+         */
+
+    }, {
+        key: 'get',
+        value: function get(instance, index) {
+
+            if (isNaN(Number(index))) {
+
+                return instance[index];
+            }
+
+            return instance.get(index);
+        }
+    }]);
+
+    return Blocks;
+}();
+
+Blocks.displayName = 'Blocks';
+
+
+module.exports = BlockManager;
+
+/***/ }),
+/* 18 */
 /***/ (function(module, exports, __webpack_require__) {
 
 "use strict";
@@ -9464,7 +5080,315 @@
 module.exports = Events;
 
 /***/ }),
-/* 17 */
+/* 19 */
+/***/ (function(module, exports, __webpack_require__) {
+
+"use strict";
+
+
+var _createClass = function () { function defineProperties(target, props) { for (var i = 0; i < props.length; i++) { var descriptor = props[i]; descriptor.enumerable = descriptor.enumerable || false; descriptor.configurable = true; if ("value" in descriptor) descriptor.writable = true; Object.defineProperty(target, descriptor.key, descriptor); } } return function (Constructor, protoProps, staticProps) { if (protoProps) defineProperties(Constructor.prototype, protoProps); if (staticProps) defineProperties(Constructor, staticProps); return Constructor; }; }(); /**
+                                                                                                                                                                                                                                                                                                                                                                                                                                                                                                                                                                                      * Codex Editor Renderer Module
+                                                                                                                                                                                                                                                                                                                                                                                                                                                                                                                                                                                      *
+                                                                                                                                                                                                                                                                                                                                                                                                                                                                                                                                                                                      * @author Codex Team
+                                                                                                                                                                                                                                                                                                                                                                                                                                                                                                                                                                                      * @version 1.0
+                                                                                                                                                                                                                                                                                                                                                                                                                                                                                                                                                                                      */
+
+var _util = __webpack_require__(1);
+
+var _util2 = _interopRequireDefault(_util);
+
+function _interopRequireDefault(obj) { return obj && obj.__esModule ? obj : { default: obj }; }
+
+function _classCallCheck(instance, Constructor) { if (!(instance instanceof Constructor)) { throw new TypeError("Cannot call a class as a function"); } }
+
+var Renderer = function () {
+
+    /**
+     * @constructor
+     *
+     * @param {EditorConfig} config
+     */
+    function Renderer(config) {
+        _classCallCheck(this, Renderer);
+
+        this.config = config;
+        this.Editor = null;
+    }
+
+    /**
+     * Editor modules setter
+     *
+     * @param {Object} Editor
+     */
+
+
+    _createClass(Renderer, [{
+        key: 'render',
+
+
+        /**
+         *
+         * Make plugin blocks from array of plugin`s data
+         *
+         * @param {Object[]} items
+         */
+        value: function render(items) {
+            var _this = this;
+
+            var chainData = [];
+
+            var _loop = function _loop(i) {
+
+                chainData.push({
+                    function: function _function() {
+                        return _this.makeBlock(items[i]);
+                    }
+                });
+            };
+
+            for (var i = 0; i < items.length; i++) {
+                _loop(i);
+            }
+
+            _util2.default.sequence(chainData);
+        }
+
+        /**
+         * Get plugin instance
+         * Add plugin instance to BlockManager
+         * Insert block to working zone
+         *
+         * @param {Object} item
+         * @returns {Promise.<T>}
+         * @private
+         */
+
+    }, {
+        key: 'makeBlock',
+        value: function makeBlock(item) {
+
+            var tool = item.type,
+                data = item.data;
+
+            this.Editor.BlockManager.insert(tool, data);
+
+            return Promise.resolve();
+        }
+    }, {
+        key: 'state',
+        set: function set(Editor) {
+
+            this.Editor = Editor;
+        }
+    }]);
+
+    return Renderer;
+}();
+
+Renderer.displayName = 'Renderer';
+
+
+module.exports = Renderer;
+
+// module.exports = (function (renderer) {
+//
+//     let editor = codex.editor;
+//
+//     /**
+//      * Asyncronously parses input JSON to redactor blocks
+//      */
+//     renderer.makeBlocksFromData = function () {
+//
+//         /**
+//          * If redactor is empty, add first paragraph to start writing
+//          */
+//         if (editor.core.isEmpty(editor.state.blocks) || !editor.state.blocks.items.length) {
+//
+//             editor.ui.addInitialBlock();
+//             return;
+//
+//         }
+//
+//         Promise.resolve()
+//
+//         /** First, get JSON from state */
+//             .then(function () {
+//
+//                 return editor.state.blocks;
+//
+//             })
+//
+//             /** Then, start to iterate they */
+//             .then(editor.renderer.appendBlocks)
+//
+//             /** Write log if something goes wrong */
+//             .catch(function (error) {
+//
+//                 editor.core.log('Error while parsing JSON: %o', 'error', error);
+//
+//             });
+//
+//     };
+//
+//     /**
+//      * Parses JSON to blocks
+//      * @param {object} data
+//      * @return Promise -> nodeList
+//      */
+//     renderer.appendBlocks = function (data) {
+//
+//         var blocks = data.items;
+//
+//         /**
+//          * Sequence of one-by-one blocks appending
+//          * Uses to save blocks order after async-handler
+//          */
+//         var nodeSequence = Promise.resolve();
+//
+//         for (var index = 0; index < blocks.length ; index++ ) {
+//
+//             /** Add node to sequence at specified index */
+//             editor.renderer.appendNodeAtIndex(nodeSequence, blocks, index);
+//
+//         }
+//
+//     };
+//
+//     /**
+//      * Append node at specified index
+//      */
+//     renderer.appendNodeAtIndex = function (nodeSequence, blocks, index) {
+//
+//         /** We need to append node to sequence */
+//         nodeSequence
+//
+//         /** first, get node async-aware */
+//             .then(function () {
+//
+//                 return editor.renderer.getNodeAsync(blocks, index);
+//
+//             })
+//
+//             /**
+//              * second, compose editor-block from JSON object
+//              */
+//             .then(editor.renderer.createBlockFromData)
+//
+//             /**
+//              * now insert block to redactor
+//              */
+//             .then(function (blockData) {
+//
+//                 /**
+//                  * blockData has 'block', 'type' and 'stretched' information
+//                  */
+//                 editor.content.insertBlock(blockData);
+//
+//                 /** Pass created block to next step */
+//                 return blockData.block;
+//
+//             })
+//
+//             /** Log if something wrong with node */
+//             .catch(function (error) {
+//
+//                 editor.core.log('Node skipped while parsing because %o', 'error', error);
+//
+//             });
+//
+//     };
+//
+//     /**
+//      * Asynchronously returns block data from blocksList by index
+//      * @return Promise to node
+//      */
+//     renderer.getNodeAsync = function (blocksList, index) {
+//
+//         return Promise.resolve().then(function () {
+//
+//             return {
+//                 tool : blocksList[index],
+//                 position : index
+//             };
+//
+//         });
+//
+//     };
+//
+//     /**
+//      * Creates editor block by JSON-data
+//      *
+//      * @uses render method of each plugin
+//      *
+//      * @param {Object} toolData.tool
+//      *                              { header : {
+//      *                                                text: '',
+//      *                                                type: 'H3', ...
+//      *                                            }
+//      *                               }
+//      * @param {Number} toolData.position - index in input-blocks array
+//      * @return {Object} with type and Element
+//      */
+//     renderer.createBlockFromData = function ( toolData ) {
+//
+//         /** New parser */
+//         var block,
+//             tool = toolData.tool,
+//             pluginName = tool.type;
+//
+//         /** Get first key of object that stores plugin name */
+//         // for (var pluginName in blockData) break;
+//
+//         /** Check for plugin existance */
+//         if (!editor.tools[pluginName]) {
+//
+//             throw Error(`Plugin «${pluginName}» not found`);
+//
+//         }
+//
+//         /** Check for plugin having render method */
+//         if (typeof editor.tools[pluginName].render != 'function') {
+//
+//             throw Error(`Plugin «${pluginName}» must have «render» method`);
+//
+//         }
+//
+//         if ( editor.tools[pluginName].available === false ) {
+//
+//             block = editor.draw.unavailableBlock();
+//
+//             block.innerHTML = editor.tools[pluginName].loadingMessage;
+//
+//             /**
+//             * Saver will extract data from initial block data by position in array
+//             */
+//             block.dataset.inputPosition = toolData.position;
+//
+//         } else {
+//
+//             /** New Parser */
+//             block = editor.tools[pluginName].render(tool.data);
+//
+//         }
+//
+//         /** is first-level block stretched */
+//         var stretched = editor.tools[pluginName].isStretched || false;
+//
+//         /** Retrun type and block */
+//         return {
+//             type      : pluginName,
+//             block     : block,
+//             stretched : stretched
+//         };
+//
+//     };
+//
+//     return renderer;
+//
+// })({});
+
+/***/ }),
+/* 20 */
 /***/ (function(module, exports, __webpack_require__) {
 
 "use strict";
@@ -9475,7 +5399,7 @@
                                                                                                                                                                                                                                                                                                                                                                                                                                                                                                                                                                                       */
 
 
-var _dom = __webpack_require__(18);
+var _dom = __webpack_require__(0);
 
 var _dom2 = _interopRequireDefault(_dom);
 
@@ -9693,136 +5617,7 @@
 module.exports = Toolbar;
 
 /***/ }),
-/* 18 */
-/***/ (function(module, exports, __webpack_require__) {
-
-"use strict";
-
-
-Object.defineProperty(exports, "__esModule", {
-    value: true
-});
-
-var _createClass = function () { function defineProperties(target, props) { for (var i = 0; i < props.length; i++) { var descriptor = props[i]; descriptor.enumerable = descriptor.enumerable || false; descriptor.configurable = true; if ("value" in descriptor) descriptor.writable = true; Object.defineProperty(target, descriptor.key, descriptor); } } return function (Constructor, protoProps, staticProps) { if (protoProps) defineProperties(Constructor.prototype, protoProps); if (staticProps) defineProperties(Constructor, staticProps); return Constructor; }; }();
-
-function _toConsumableArray(arr) { if (Array.isArray(arr)) { for (var i = 0, arr2 = Array(arr.length); i < arr.length; i++) { arr2[i] = arr[i]; } return arr2; } else { return Array.from(arr); } }
-
-function _classCallCheck(instance, Constructor) { if (!(instance instanceof Constructor)) { throw new TypeError("Cannot call a class as a function"); } }
-
-/**
- * DOM manupulations helper
- */
-var Dom = function () {
-    function Dom() {
-        _classCallCheck(this, Dom);
-    }
-
-    _createClass(Dom, null, [{
-        key: "make",
-
-
-        /**
-         * Helper for making Elements with classname and attributes
-         *
-         * @param  {string} tagName           - new Element tag name
-         * @param  {array|string} classNames  - list or name of CSS classname(s)
-         * @param  {Object} attributes        - any attributes
-         * @return {Element}
-         */
-        value: function make(tagName, classNames, attributes) {
-
-            var el = document.createElement(tagName);
-
-            if (Array.isArray(classNames)) {
-                var _el$classList;
-
-                (_el$classList = el.classList).add.apply(_el$classList, _toConsumableArray(classNames));
-            } else if (classNames) {
-
-                el.classList.add(classNames);
-            }
-
-            for (var attrName in attributes) {
-
-                el[attrName] = attributes[attrName];
-            }
-
-            return el;
-        }
-
-        /**
-         * Append one or several elements to the parent
-         *
-         * @param  {Element} parent    - where to append
-         * @param  {Element|Element[]} - element ore elements list
-         */
-
-    }, {
-        key: "append",
-        value: function append(parent, elements) {
-
-            if (Array.isArray(elements)) {
-
-                elements.forEach(function (el) {
-                    return parent.appendChild(el);
-                });
-            } else {
-
-                parent.appendChild(elements);
-            }
-        }
-
-        /**
-         * Selector Decorator
-         *
-         * Returns first match
-         *
-         * @param {Element} el - element we searching inside. Default - DOM Document
-         * @param {String} selector - searching string
-         *
-         * @returns {Element}
-         */
-
-    }, {
-        key: "find",
-        value: function find() {
-            var el = arguments.length > 0 && arguments[0] !== undefined ? arguments[0] : document;
-            var selector = arguments[1];
-
-
-            return el.querySelector(selector);
-        }
-
-        /**
-         * Selector Decorator.
-         *
-         * Returns all matches
-         *
-         * @param {Element} el - element we searching inside. Default - DOM Document
-         * @param {String} selector - searching string
-         * @returns {NodeList}
-         */
-
-    }, {
-        key: "findAll",
-        value: function findAll() {
-            var el = arguments.length > 0 && arguments[0] !== undefined ? arguments[0] : document;
-            var selector = arguments[1];
-
-
-            return el.querySelectorAll(selector);
-        }
-    }]);
-
-    return Dom;
-}();
-
-Dom.displayName = "Dom";
-exports.default = Dom;
-;
-
-/***/ }),
-/* 19 */
+/* 21 */
 /***/ (function(module, exports, __webpack_require__) {
 
 "use strict";
@@ -9844,9 +5639,9 @@
 
     var editor = codex.editor;
 
-    toolbar.settings = __webpack_require__(1);
-    toolbar.inline = __webpack_require__(0);
-    toolbar.toolbox = __webpack_require__(2);
+    toolbar.settings = __webpack_require__(3);
+    toolbar.inline = __webpack_require__(2);
+    toolbar.toolbox = __webpack_require__(4);
 
     /**
      * Margin between focused node and toolbar
@@ -9949,7 +5744,7 @@
 }({});
 
 /***/ }),
-/* 20 */
+/* 22 */
 /***/ (function(module, exports, __webpack_require__) {
 
 "use strict";
@@ -9976,6 +5771,8 @@
  */
 
 /**
+ * @todo update according to current API
+ *
  * @typedef {Object} Tool
  * @property render
  * @property save
@@ -9993,7 +5790,7 @@
  * @property {Object} toolsClasses - all classes
  * @property {EditorConfig} config - Editor config
  */
-var util = __webpack_require__(25);
+var util = __webpack_require__(1);
 
 var Tools = function () {
     _createClass(Tools, [{
@@ -10080,8 +5877,6 @@
         key: 'prepare',
         value: function prepare() {
             var _this = this;
-
-            var self = this;
 
             if (!this.config.hasOwnProperty('tools')) {
 
@@ -10180,6 +5975,28 @@
 
             return this.toolInstances;
         }
+
+        /**
+         * Return tool`a instance
+         *
+         * @param {String} tool — tool name
+         * @param {Object} data — initial data
+         *
+         * @todo throw exceptions if tool doesnt exist
+         *
+         */
+
+    }, {
+        key: 'construct',
+        value: function construct(tool, data) {
+
+            var plugin = this.toolClasses[tool],
+                config = this.config.toolsConfig[tool];
+
+            var instance = new plugin(data, config);
+
+            return instance;
+        }
     }]);
 
     return Tools;
@@ -10189,960 +6006,17 @@
 
 
 module.exports = Tools;
->>>>>>> 56e16413
-
-/***/ }),
-/* 21 */
-/***/ (function(module, exports, __webpack_require__) {
-
-<<<<<<< HEAD
-	'use strict';
-	
-	var _createClass = function () { function defineProperties(target, props) { for (var i = 0; i < props.length; i++) { var descriptor = props[i]; descriptor.enumerable = descriptor.enumerable || false; descriptor.configurable = true; if ("value" in descriptor) descriptor.writable = true; Object.defineProperty(target, descriptor.key, descriptor); } } return function (Constructor, protoProps, staticProps) { if (protoProps) defineProperties(Constructor.prototype, protoProps); if (staticProps) defineProperties(Constructor, staticProps); return Constructor; }; }(); /**
-	                                                                                                                                                                                                                                                                                                                                                                                                                                                                                                                                                                                      * DOM manipulations
-	                                                                                                                                                                                                                                                                                                                                                                                                                                                                                                                                                                                      */
-	
-	
-	var _dom = __webpack_require__(6);
-	
-	var _dom2 = _interopRequireDefault(_dom);
-	
-	function _interopRequireDefault(obj) { return obj && obj.__esModule ? obj : { default: obj }; }
-	
-	function _classCallCheck(instance, Constructor) { if (!(instance instanceof Constructor)) { throw new TypeError("Cannot call a class as a function"); } }
-	
-	/**
-	 *
-	 * «Toolbar» is the node that moves up/down over current block
-	 *
-	 *  ______________________________________ Toolbar ____________________________________________
-	 * |                                                                                           |
-	 * |  ..................... Content ....................   ......... Block Actions ..........  |
-	 * |  .                                                .   .                                .  |
-	 * |  .                                                .   . [Open Settings] [Remove Block] .  |
-	 * |  .  [Plus Button]  [Toolbox: {Tool1}, {Tool2}]    .   .                                .  |
-	 * |  .                                                .   .        [Settings Panel]        .  |
-	 * |  ..................................................   ..................................  |
-	 * |                                                                                           |
-	 * |___________________________________________________________________________________________|
-	 *
-	 *
-	 * Toolbox — its an Element contains tools buttons. Can be shown by Plus Button.
-	 *
-	 *  _______________ Toolbox _______________
-	 * |                                       |
-	 * | [Header] [Image] [List] [Quote] ...   |
-	 * |_______________________________________|
-	 *
-	 *
-	 * Settings Panel — is an Element with block settings:
-	 *
-	 *   ____ Settings Panel ____
-	 *  | ...................... |
-	 *  | .   Tool Settings    . |
-	 *  | ...................... |
-	 *  | .  Default Settings  . |
-	 *  | ...................... |
-	 *  |________________________|
-	 *
-	 *
-	 * @class
-	 * @classdesc Toolbar module
-	 *
-	 * @property {Object} nodes
-	 * @property {Element} nodes.wrapper        - Toolbar main element
-	 * @property {Element} nodes.content        - Zone with Plus button and toolbox.
-	 * @property {Element} nodes.actions        - Zone with Block Settings and Remove Button
-	 * @property {Element} nodes.plusButton     - Button that opens or closes Toolbox
-	 * @property {Element} nodes.toolbox        - Container for tools
-	 * @property {Element} nodes.settingsToggler - open/close Settings Panel button
-	 * @property {Element} nodes.removeBlockButton - Remove Block button
-	 * @property {Element} nodes.settings          - Settings Panel
-	 * @property {Element} nodes.pluginSettings    - Plugin Settings section of Settings Panel
-	 * @property {Element} nodes.defaultSettings   - Default Settings section of Settings Panel
-	 */
-	var Toolbar = function () {
-	  _createClass(Toolbar, null, [{
-	    key: 'name',
-	    get: function get() {
-	
-	      return 'Toolbar';
-	    }
-	
-	    /**
-	     * @constructor
-	     */
-	
-	  }]);
-	
-	  function Toolbar() {
-	    _classCallCheck(this, Toolbar);
-	
-	    this.Editor = null;
-	
-	    this.nodes = {
-	      wrapper: null,
-	      content: null,
-	      actions: null,
-	
-	      // Content Zone
-	      plusButton: null,
-	      toolbox: null,
-	
-	      // Actions Zone
-	      settingsToggler: null,
-	      removeBlockButton: null,
-	      settings: null,
-	
-	      // Settings Zone: Plugin Settings and Default Settings
-	      pluginSettings: null,
-	      defaultSettings: null
-	    };
-	
-	    this.CSS = {
-	      toolbar: 'ce-toolbar',
-	      content: 'ce-toolbar__content',
-	      actions: 'ce-toolbar__actions',
-	
-	      // Content Zone
-	      toolbox: 'ce-toolbar__toolbox',
-	      plusButton: 'ce-toolbar__plus',
-	
-	      // Actions Zone
-	      settingsToggler: 'ce-toolbar__settings-btn',
-	      removeBlockButton: 'ce-toolbar__remove-btn',
-	
-	      // Settings Panel
-	      settings: 'ce-settings',
-	      defaultSettings: 'ce-settings_default',
-	      pluginSettings: 'ce-settings_plugin'
-	    };
-	  }
-	
-	  /**
-	   * Editor modules setter
-	   * @param {object} Editor - available editor modules
-	   */
-	
-	
-	  _createClass(Toolbar, [{
-	    key: 'make',
-	
-	
-	    /**
-	     * Makes toolbar
-	     */
-	    value: function make() {
-	      var _this = this;
-	
-	      this.nodes.wrapper = _dom2.default.make('div', this.CSS.toolbar);
-	
-	      /**
-	       * Make Content Zone and Actions Zone
-	       */
-	      ['content', 'actions'].forEach(function (el) {
-	
-	        _this.nodes[el] = _dom2.default.make('div', _this.CSS[el]);
-	        _dom2.default.append(_this.nodes.wrapper, _this.nodes[el]);
-	      });
-	
-	      /**
-	       * Fill Content Zone:
-	       *  - Plus Button
-	       *  - Toolbox
-	       */
-	      ['plusButton', 'toolbox'].forEach(function (el) {
-	
-	        _this.nodes[el] = _dom2.default.make('div', _this.CSS[el]);
-	        _dom2.default.append(_this.nodes.content, _this.nodes[el]);
-	      });
-	
-	      /**
-	       * Fill Actions Zone:
-	       *  - Settings Toggler
-	       *  - Remove Block Button
-	       *  - Settings Panel
-	       */
-	      this.nodes.settingsToggler = _dom2.default.make('span', this.CSS.settingsToggler);
-	      this.nodes.removeBlockButton = this.makeRemoveBlockButton();
-	
-	      _dom2.default.append(this.nodes.actions, [this.nodes.settingsToggler, this.nodes.removeBlockButton]);
-	
-	      /**
-	       * Make and append Settings Panel
-	       */
-	      this.makeBlockSettingsPanel();
-	
-	      /**
-	       * Append toolbar to the Editor
-	       */
-	      _dom2.default.append(this.Editor.ui.nodes.wrapper, this.nodes.wrapper);
-	    }
-	
-	    /**
-	     * Panel with block settings with 2 sections:
-	     *
-	     * @return {Element}
-	     */
-	
-	  }, {
-	    key: 'makeBlockSettingsPanel',
-	    value: function makeBlockSettingsPanel() {
-	
-	      this.nodes.settings = _dom2.default.make('div', this.CSS.settings);
-	
-	      this.nodes.pluginSettings = _dom2.default.make('div', this.CSS.pluginSettings);
-	      this.nodes.defaultSettings = _dom2.default.make('div', this.CSS.defaultSettings);
-	
-	      _dom2.default.append(this.nodes.settings, [this.nodes.pluginSettings, this.nodes.defaultSettings]);
-	      _dom2.default.append(this.nodes.actions, this.nodes.settings);
-	    }
-	
-	    /**
-	     * Makes Remove Block button, and confirmation panel
-	     * @return {Element} wrapper with button and panel
-	     */
-	
-	  }, {
-	    key: 'makeRemoveBlockButton',
-	    value: function makeRemoveBlockButton() {
-	
-	      /**
-	       * @todo  add confirmation panel and handlers
-	       * @see  {@link settings#makeRemoveBlockButton}
-	       */
-	      return _dom2.default.make('span', this.CSS.removeBlockButton);
-	    }
-	  }, {
-	    key: 'state',
-	    set: function set(Editor) {
-	
-	      this.Editor = Editor;
-	    }
-	  }]);
-	
-	  return Toolbar;
-	}();
-	
-	module.exports = Toolbar;
-
-/***/ }),
-/* 22 */
-/***/ (function(module, exports) {
-
-	'use strict';
-	
-	/**
-	 * Inline toolbar
-	 *
-	 * Contains from tools:
-	 * Bold, Italic, Underline and Anchor
-	 *
-	 * @author Codex Team
-	 * @version 1.0
-	 */
-	
-	module.exports = function (inline) {
-	
-	    var editor = codex.editor;
-	
-	    inline.buttonsOpened = null;
-	    inline.actionsOpened = null;
-	    inline.wrappersOffset = null;
-	
-	    /**
-	     * saving selection that need for execCommand for styling
-	     *
-	     */
-	    inline.storedSelection = null;
-	
-	    /**
-	     * @protected
-	     *
-	     * Open inline toobar
-	     */
-	    inline.show = function () {
-	
-	        var currentNode = editor.content.currentNode,
-	            tool = currentNode.dataset.tool,
-	            plugin;
-	
-	        /**
-	         * tool allowed to open inline toolbar
-	         */
-	        plugin = editor.tools[tool];
-	
-	        if (!plugin.showInlineToolbar) return;
-	
-	        var selectedText = inline.getSelectionText(),
-	            toolbar = editor.nodes.inlineToolbar.wrapper;
-	
-	        if (selectedText.length > 0) {
-	
-	            /** Move toolbar and open */
-	            editor.toolbar.inline.move();
-	
-	            /** Open inline toolbar */
-	            toolbar.classList.add('opened');
-	
-	            /** show buttons of inline toolbar */
-	            editor.toolbar.inline.showButtons();
-	        }
-	    };
-	
-	    /**
-	     * @protected
-	     *
-	     * Closes inline toolbar
-	     */
-	    inline.close = function () {
-	
-	        var toolbar = editor.nodes.inlineToolbar.wrapper;
-	
-	        toolbar.classList.remove('opened');
-	    };
-	
-	    /**
-	     * @private
-	     *
-	     * Moving toolbar
-	     */
-	    inline.move = function () {
-	
-	        if (!this.wrappersOffset) {
-	
-	            this.wrappersOffset = this.getWrappersOffset();
-	        }
-	
-	        var coords = this.getSelectionCoords(),
-	            defaultOffset = 0,
-	            toolbar = editor.nodes.inlineToolbar.wrapper,
-	            newCoordinateX,
-	            newCoordinateY;
-	
-	        if (toolbar.offsetHeight === 0) {
-	
-	            defaultOffset = 40;
-	        }
-	
-	        newCoordinateX = coords.x - this.wrappersOffset.left;
-	        newCoordinateY = coords.y + window.scrollY - this.wrappersOffset.top - defaultOffset - toolbar.offsetHeight;
-	
-	        toolbar.style.transform = 'translate3D(' + Math.floor(newCoordinateX) + 'px, ' + Math.floor(newCoordinateY) + 'px, 0)';
-	
-	        /** Close everything */
-	        editor.toolbar.inline.closeButtons();
-	        editor.toolbar.inline.closeAction();
-	    };
-	
-	    /**
-	     * @private
-	     *
-	     * Tool Clicked
-	     */
-	
-	    inline.toolClicked = function (event, type) {
-	
-	        /**
-	         * For simple tools we use default browser function
-	         * For more complicated tools, we should write our own behavior
-	         */
-	        switch (type) {
-	            case 'createLink':
-	                editor.toolbar.inline.createLinkAction(event, type);break;
-	            default:
-	                editor.toolbar.inline.defaultToolAction(type);break;
-	        }
-	
-	        /**
-	         * highlight buttons
-	         * after making some action
-	         */
-	        editor.nodes.inlineToolbar.buttons.childNodes.forEach(editor.toolbar.inline.hightlight);
-	    };
-	
-	    /**
-	     * @private
-	     *
-	     * Saving wrappers offset in DOM
-	     */
-	    inline.getWrappersOffset = function () {
-	
-	        var wrapper = editor.nodes.wrapper,
-	            offset = this.getOffset(wrapper);
-	
-	        this.wrappersOffset = offset;
-	        return offset;
-	    };
-	
-	    /**
-	     * @private
-	     *
-	     * Calculates offset of DOM element
-	     *
-	     * @param el
-	     * @returns {{top: number, left: number}}
-	     */
-	    inline.getOffset = function (el) {
-	
-	        var _x = 0;
-	        var _y = 0;
-	
-	        while (el && !isNaN(el.offsetLeft) && !isNaN(el.offsetTop)) {
-	
-	            _x += el.offsetLeft + el.clientLeft;
-	            _y += el.offsetTop + el.clientTop;
-	            el = el.offsetParent;
-	        }
-	        return { top: _y, left: _x };
-	    };
-	
-	    /**
-	     * @private
-	     *
-	     * Calculates position of selected text
-	     * @returns {{x: number, y: number}}
-	     */
-	    inline.getSelectionCoords = function () {
-	
-	        var sel = document.selection,
-	            range;
-	        var x = 0,
-	            y = 0;
-	
-	        if (sel) {
-	
-	            if (sel.type != 'Control') {
-	
-	                range = sel.createRange();
-	                range.collapse(true);
-	                x = range.boundingLeft;
-	                y = range.boundingTop;
-	            }
-	        } else if (window.getSelection) {
-	
-	            sel = window.getSelection();
-	
-	            if (sel.rangeCount) {
-	
-	                range = sel.getRangeAt(0).cloneRange();
-	                if (range.getClientRects) {
-	
-	                    range.collapse(true);
-	                    var rect = range.getClientRects()[0];
-	
-	                    if (!rect) {
-	
-	                        return;
-	                    }
-	
-	                    x = rect.left;
-	                    y = rect.top;
-	                }
-	            }
-	        }
-	        return { x: x, y: y };
-	    };
-	
-	    /**
-	     * @private
-	     *
-	     * Returns selected text as String
-	     * @returns {string}
-	     */
-	    inline.getSelectionText = function () {
-	
-	        var selectedText = '';
-	
-	        // all modern browsers and IE9+
-	        if (window.getSelection) {
-	
-	            selectedText = window.getSelection().toString();
-	        }
-	
-	        return selectedText;
-	    };
-	
-	    /** Opens buttons block */
-	    inline.showButtons = function () {
-	
-	        var buttons = editor.nodes.inlineToolbar.buttons;
-	
-	        buttons.classList.add('opened');
-	
-	        editor.toolbar.inline.buttonsOpened = true;
-	
-	        /** highlight buttons */
-	        editor.nodes.inlineToolbar.buttons.childNodes.forEach(editor.toolbar.inline.hightlight);
-	    };
-	
-	    /** Makes buttons disappear */
-	    inline.closeButtons = function () {
-	
-	        var buttons = editor.nodes.inlineToolbar.buttons;
-	
-	        buttons.classList.remove('opened');
-	
-	        editor.toolbar.inline.buttonsOpened = false;
-	    };
-	
-	    /** Open buttons defined action if exist */
-	    inline.showActions = function () {
-	
-	        var action = editor.nodes.inlineToolbar.actions;
-	
-	        action.classList.add('opened');
-	
-	        editor.toolbar.inline.actionsOpened = true;
-	    };
-	
-	    /** Close actions block */
-	    inline.closeAction = function () {
-	
-	        var action = editor.nodes.inlineToolbar.actions;
-	
-	        action.innerHTML = '';
-	        action.classList.remove('opened');
-	        editor.toolbar.inline.actionsOpened = false;
-	    };
-	
-	    /**
-	    * Callback for keydowns in inline toolbar "Insert link..." input
-	    */
-	    var inlineToolbarAnchorInputKeydown_ = function inlineToolbarAnchorInputKeydown_(event) {
-	
-	        if (event.keyCode != editor.core.keys.ENTER) {
-	
-	            return;
-	        }
-	
-	        var editable = editor.content.currentNode,
-	            storedSelection = editor.toolbar.inline.storedSelection;
-	
-	        editor.toolbar.inline.restoreSelection(editable, storedSelection);
-	        editor.toolbar.inline.setAnchor(this.value);
-	
-	        /**
-	         * Preventing events that will be able to happen
-	         */
-	        event.preventDefault();
-	        event.stopImmediatePropagation();
-	
-	        editor.toolbar.inline.clearRange();
-	    };
-	
-	    /** Action for link creation or for setting anchor */
-	    inline.createLinkAction = function (event) {
-	
-	        var isActive = this.isLinkActive();
-	
-	        var editable = editor.content.currentNode,
-	            storedSelection = editor.toolbar.inline.saveSelection(editable);
-	
-	        /** Save globally selection */
-	        editor.toolbar.inline.storedSelection = storedSelection;
-	
-	        if (isActive) {
-	
-	            /**
-	             * Changing stored selection. if we want to remove anchor from word
-	             * we should remove anchor from whole word, not only selected part.
-	             * The solution is than we get the length of current link
-	             * Change start position to - end of selection minus length of anchor
-	             */
-	            editor.toolbar.inline.restoreSelection(editable, storedSelection);
-	
-	            editor.toolbar.inline.defaultToolAction('unlink');
-	        } else {
-	
-	            /** Create input and close buttons */
-	            var action = editor.draw.inputForLink();
-	
-	            editor.nodes.inlineToolbar.actions.appendChild(action);
-	
-	            editor.toolbar.inline.closeButtons();
-	            editor.toolbar.inline.showActions();
-	
-	            /**
-	             * focus to input
-	             * Solution: https://developer.mozilla.org/ru/docs/Web/API/HTMLElement/focus
-	             * Prevents event after showing input and when we need to focus an input which is in unexisted form
-	             */
-	            action.focus();
-	            event.preventDefault();
-	
-	            /** Callback to link action */
-	            editor.listeners.add(action, 'keydown', inlineToolbarAnchorInputKeydown_, false);
-	        }
-	    };
-	
-	    inline.isLinkActive = function () {
-	
-	        var isActive = false;
-	
-	        editor.nodes.inlineToolbar.buttons.childNodes.forEach(function (tool) {
-	
-	            var dataType = tool.dataset.type;
-	
-	            if (dataType == 'link' && tool.classList.contains('hightlighted')) {
-	
-	                isActive = true;
-	            }
-	        });
-	
-	        return isActive;
-	    };
-	
-	    /** default action behavior of tool */
-	    inline.defaultToolAction = function (type) {
-	
-	        document.execCommand(type, false, null);
-	    };
-	
-	    /**
-	     * @private
-	     *
-	     * Sets URL
-	     *
-	     * @param {String} url - URL
-	     */
-	    inline.setAnchor = function (url) {
-	
-	        document.execCommand('createLink', false, url);
-	
-	        /** Close after URL inserting */
-	        editor.toolbar.inline.closeAction();
-	    };
-	
-	    /**
-	     * @private
-	     *
-	     * Saves selection
-	     */
-	    inline.saveSelection = function (containerEl) {
-	
-	        var range = window.getSelection().getRangeAt(0),
-	            preSelectionRange = range.cloneRange(),
-	            start;
-	
-	        preSelectionRange.selectNodeContents(containerEl);
-	        preSelectionRange.setEnd(range.startContainer, range.startOffset);
-	
-	        start = preSelectionRange.toString().length;
-	
-	        return {
-	            start: start,
-	            end: start + range.toString().length
-	        };
-	    };
-	
-	    /**
-	     * @private
-	     *
-	     * Sets to previous selection (Range)
-	     *
-	     * @param {Element} containerEl - editable element where we restore range
-	     * @param {Object} savedSel - range basic information to restore
-	     */
-	    inline.restoreSelection = function (containerEl, savedSel) {
-	
-	        var range = document.createRange(),
-	            charIndex = 0;
-	
-	        range.setStart(containerEl, 0);
-	        range.collapse(true);
-	
-	        var nodeStack = [containerEl],
-	            node,
-	            foundStart = false,
-	            stop = false,
-	            nextCharIndex;
-	
-	        while (!stop && (node = nodeStack.pop())) {
-	
-	            if (node.nodeType == 3) {
-	
-	                nextCharIndex = charIndex + node.length;
-	
-	                if (!foundStart && savedSel.start >= charIndex && savedSel.start <= nextCharIndex) {
-	
-	                    range.setStart(node, savedSel.start - charIndex);
-	                    foundStart = true;
-	                }
-	                if (foundStart && savedSel.end >= charIndex && savedSel.end <= nextCharIndex) {
-	
-	                    range.setEnd(node, savedSel.end - charIndex);
-	                    stop = true;
-	                }
-	                charIndex = nextCharIndex;
-	            } else {
-	
-	                var i = node.childNodes.length;
-	
-	                while (i--) {
-	
-	                    nodeStack.push(node.childNodes[i]);
-	                }
-	            }
-	        }
-	
-	        var sel = window.getSelection();
-	
-	        sel.removeAllRanges();
-	        sel.addRange(range);
-	    };
-	
-	    /**
-	     * @private
-	     *
-	     * Removes all ranges from window selection
-	     */
-	    inline.clearRange = function () {
-	
-	        var selection = window.getSelection();
-	
-	        selection.removeAllRanges();
-	    };
-	
-	    /**
-	     * @private
-	     *
-	     * sets or removes hightlight
-	     */
-	    inline.hightlight = function (tool) {
-	
-	        var dataType = tool.dataset.type;
-	
-	        if (document.queryCommandState(dataType)) {
-	
-	            editor.toolbar.inline.setButtonHighlighted(tool);
-	        } else {
-	
-	            editor.toolbar.inline.removeButtonsHighLight(tool);
-	        }
-	
-	        /**
-	         *
-	         * hightlight for anchors
-	         */
-	        var selection = window.getSelection(),
-	            tag = selection.anchorNode.parentNode;
-	
-	        if (tag.tagName == 'A' && dataType == 'link') {
-	
-	            editor.toolbar.inline.setButtonHighlighted(tool);
-	        }
-	    };
-	
-	    /**
-	     * @private
-	     *
-	     * Mark button if text is already executed
-	     */
-	    inline.setButtonHighlighted = function (button) {
-	
-	        button.classList.add('hightlighted');
-	
-	        /** At link tool we also change icon */
-	        if (button.dataset.type == 'link') {
-	
-	            var icon = button.childNodes[0];
-	
-	            icon.classList.remove('ce-icon-link');
-	            icon.classList.add('ce-icon-unlink');
-	        }
-	    };
-	
-	    /**
-	     * @private
-	     *
-	     * Removes hightlight
-	     */
-	    inline.removeButtonsHighLight = function (button) {
-	
-	        button.classList.remove('hightlighted');
-	
-	        /** At link tool we also change icon */
-	        if (button.dataset.type == 'link') {
-	
-	            var icon = button.childNodes[0];
-	
-	            icon.classList.remove('ce-icon-unlink');
-	            icon.classList.add('ce-icon-link');
-	        }
-	    };
-	
-	    return inline;
-	}({});
 
 /***/ }),
 /* 23 */
-/***/ (function(module, exports) {
-
-	'use strict';
-	
-	/**
-	 * Toolbar settings
-	 *
-	 * @version 1.0.5
-	 */
-	
-	module.exports = function (settings) {
-	
-	    var editor = codex.editor;
-	
-	    settings.opened = false;
-	
-	    settings.setting = null;
-	    settings.actions = null;
-	
-	    /**
-	     * Append and open settings
-	     */
-	    settings.open = function (toolType) {
-	
-	        /**
-	         * Append settings content
-	         * It's stored in tool.settings
-	         */
-	        if (!editor.tools[toolType] || !editor.tools[toolType].makeSettings) {
-	
-	            return;
-	        }
-	
-	        /**
-	         * Draw settings block
-	         */
-	        var settingsBlock = editor.tools[toolType].makeSettings();
-	
-	        editor.nodes.pluginSettings.appendChild(settingsBlock);
-	
-	        /** Open settings block */
-	        editor.nodes.blockSettings.classList.add('opened');
-	        this.opened = true;
-	    };
-	
-	    /**
-	     * Close and clear settings
-	     */
-	    settings.close = function () {
-	
-	        editor.nodes.blockSettings.classList.remove('opened');
-	        editor.nodes.pluginSettings.innerHTML = '';
-	
-	        this.opened = false;
-	    };
-	
-	    /**
-	     * @param {string} toolType - plugin type
-	     */
-	    settings.toggle = function (toolType) {
-	
-	        if (!this.opened) {
-	
-	            this.open(toolType);
-	        } else {
-	
-	            this.close();
-	        }
-	    };
-	
-	    /**
-	     * Here we will draw buttons and add listeners to components
-	     */
-	    settings.makeRemoveBlockButton = function () {
-	
-	        var removeBlockWrapper = editor.draw.node('SPAN', 'ce-toolbar__remove-btn', {}),
-	            settingButton = editor.draw.node('SPAN', 'ce-toolbar__remove-setting', { innerHTML: '<i class="ce-icon-trash"></i>' }),
-	            actionWrapper = editor.draw.node('DIV', 'ce-toolbar__remove-confirmation', {}),
-	            confirmAction = editor.draw.node('DIV', 'ce-toolbar__remove-confirm', { textContent: 'Удалить блок' }),
-	            cancelAction = editor.draw.node('DIV', 'ce-toolbar__remove-cancel', { textContent: 'Отмена' });
-	
-	        editor.listeners.add(settingButton, 'click', editor.toolbar.settings.removeButtonClicked, false);
-	
-	        editor.listeners.add(confirmAction, 'click', editor.toolbar.settings.confirmRemovingRequest, false);
-	
-	        editor.listeners.add(cancelAction, 'click', editor.toolbar.settings.cancelRemovingRequest, false);
-	
-	        actionWrapper.appendChild(confirmAction);
-	        actionWrapper.appendChild(cancelAction);
-	
-	        removeBlockWrapper.appendChild(settingButton);
-	        removeBlockWrapper.appendChild(actionWrapper);
-	
-	        /** Save setting */
-	        editor.toolbar.settings.setting = settingButton;
-	        editor.toolbar.settings.actions = actionWrapper;
-	
-	        return removeBlockWrapper;
-	    };
-	
-	    settings.removeButtonClicked = function () {
-	
-	        var action = editor.toolbar.settings.actions;
-	
-	        if (action.classList.contains('opened')) {
-	
-	            editor.toolbar.settings.hideRemoveActions();
-	        } else {
-	
-	            editor.toolbar.settings.showRemoveActions();
-	        }
-	
-	        editor.toolbar.toolbox.close();
-	        editor.toolbar.settings.close();
-	    };
-	
-	    settings.cancelRemovingRequest = function () {
-	
-	        editor.toolbar.settings.actions.classList.remove('opened');
-	    };
-	
-	    settings.confirmRemovingRequest = function () {
-	
-	        var currentBlock = editor.content.currentNode,
-	            firstLevelBlocksCount;
-	
-	        currentBlock.remove();
-	
-	        firstLevelBlocksCount = editor.nodes.redactor.childNodes.length;
-	
-	        /**
-	         * If all blocks are removed
-	         */
-	        if (firstLevelBlocksCount === 0) {
-	
-	            /** update currentNode variable */
-	            editor.content.currentNode = null;
-	
-	            /** Inserting new empty initial block */
-	            editor.ui.addInitialBlock();
-	        }
-	
-	        editor.ui.saveInputs();
-	
-	        editor.toolbar.close();
-	    };
-	
-	    settings.showRemoveActions = function () {
-	
-	        editor.toolbar.settings.actions.classList.add('opened');
-	    };
-	
-	    settings.hideRemoveActions = function () {
-	
-	        editor.toolbar.settings.actions.classList.remove('opened');
-	    };
-	
-	    return settings;
-	}({});
-=======
+/***/ (function(module, exports, __webpack_require__) {
+
 "use strict";
 
 
 var _createClass = function () { function defineProperties(target, props) { for (var i = 0; i < props.length; i++) { var descriptor = props[i]; descriptor.enumerable = descriptor.enumerable || false; descriptor.configurable = true; if ("value" in descriptor) descriptor.writable = true; Object.defineProperty(target, descriptor.key, descriptor); } } return function (Constructor, protoProps, staticProps) { if (protoProps) defineProperties(Constructor.prototype, protoProps); if (staticProps) defineProperties(Constructor, staticProps); return Constructor; }; }();
 
-var _dom = __webpack_require__(18);
+var _dom = __webpack_require__(0);
 
 var _dom2 = _interopRequireDefault(_dom);
 
@@ -11310,7 +6184,7 @@
       /**
        * Load CSS
        */
-      var styles = __webpack_require__(26);
+      var styles = __webpack_require__(28);
 
       /**
        * Make tag
@@ -11604,7 +6478,7 @@
 // })({});
 
 /***/ }),
-/* 22 */
+/* 24 */
 /***/ (function(module, exports, __webpack_require__) {
 
 "use strict";
@@ -11670,9 +6544,9 @@
 
 function _classCallCheck(instance, Constructor) { if (!(instance instanceof Constructor)) { throw new TypeError("Cannot call a class as a function"); } }
 
-var modules = ["events.js","toolbar.js","tools.js","ui.js"].map(function (module) {
-
-    return __webpack_require__(23)("./" + module);
+var modules = ["blockManager.js","events.js","renderer.js","toolbar.js","tools.js","ui.js"].map(function (module) {
+
+    return __webpack_require__(25)("./" + module);
 });
 
 /**
@@ -11851,7 +6725,7 @@
                 return module.prepare();
             };
 
-            return Promise.resolve().then(prepareDecorator(this.moduleInstances.UI)).then(prepareDecorator(this.moduleInstances.Tools)).catch(function (error) {
+            return Promise.resolve().then(prepareDecorator(this.moduleInstances.UI)).then(prepareDecorator(this.moduleInstances.Tools)).then(prepareDecorator(this.moduleInstances.BlockManager)).catch(function (error) {
 
                 console.log('Error occured', error);
             });
@@ -12000,52 +6874,54 @@
 // })({});
 
 /***/ }),
-/* 23 */
+/* 25 */
 /***/ (function(module, exports, __webpack_require__) {
 
 var map = {
-	"./_anchors": 3,
-	"./_anchors.js": 3,
-	"./_callbacks": 4,
-	"./_callbacks.js": 4,
-	"./_caret": 5,
-	"./_caret.js": 5,
-	"./_content": 6,
-	"./_content.js": 6,
-	"./_destroyer": 7,
-	"./_destroyer.js": 7,
-	"./_listeners": 8,
-	"./_listeners.js": 8,
-	"./_notifications": 9,
-	"./_notifications.js": 9,
-	"./_parser": 10,
-	"./_parser.js": 10,
-	"./_paste": 11,
-	"./_paste.js": 11,
-	"./_renderer": 12,
-	"./_renderer.js": 12,
-	"./_sanitizer": 13,
-	"./_sanitizer.js": 13,
-	"./_saver": 14,
-	"./_saver.js": 14,
-	"./_transport": 15,
-	"./_transport.js": 15,
-	"./events": 16,
-	"./events.js": 16,
-	"./toolbar": 17,
-	"./toolbar.js": 17,
-	"./toolbar/inline": 0,
-	"./toolbar/inline.js": 0,
-	"./toolbar/settings": 1,
-	"./toolbar/settings.js": 1,
-	"./toolbar/toolbar": 19,
-	"./toolbar/toolbar.js": 19,
-	"./toolbar/toolbox": 2,
-	"./toolbar/toolbox.js": 2,
-	"./tools": 20,
-	"./tools.js": 20,
-	"./ui": 21,
-	"./ui.js": 21
+	"./_anchors": 5,
+	"./_anchors.js": 5,
+	"./_callbacks": 6,
+	"./_callbacks.js": 6,
+	"./_caret": 7,
+	"./_caret.js": 7,
+	"./_content": 8,
+	"./_content.js": 8,
+	"./_destroyer": 9,
+	"./_destroyer.js": 9,
+	"./_listeners": 10,
+	"./_listeners.js": 10,
+	"./_notifications": 11,
+	"./_notifications.js": 11,
+	"./_parser": 12,
+	"./_parser.js": 12,
+	"./_paste": 13,
+	"./_paste.js": 13,
+	"./_sanitizer": 14,
+	"./_sanitizer.js": 14,
+	"./_saver": 15,
+	"./_saver.js": 15,
+	"./_transport": 16,
+	"./_transport.js": 16,
+	"./blockManager": 17,
+	"./blockManager.js": 17,
+	"./events": 18,
+	"./events.js": 18,
+	"./renderer": 19,
+	"./renderer.js": 19,
+	"./toolbar": 20,
+	"./toolbar.js": 20,
+	"./toolbar/inline": 2,
+	"./toolbar/inline.js": 2,
+	"./toolbar/settings": 3,
+	"./toolbar/settings.js": 3,
+	"./toolbar/toolbar": 21,
+	"./toolbar/toolbar.js": 21,
+	"./toolbar/toolbox": 4,
+	"./toolbar/toolbox.js": 4,
+	"./tools": 22,
+	"./tools.js": 22,
+	"./ui": 23,
+	"./ui.js": 23
 };
 function webpackContext(req) {
 	return __webpack_require__(webpackContextResolve(req));
@@ -12061,313 +6937,12 @@
 };
 webpackContext.resolve = webpackContextResolve;
 module.exports = webpackContext;
-webpackContext.id = 23;
->>>>>>> 56e16413
+webpackContext.id = 25;
 
 /***/ }),
-/* 24 */
+/* 26 */
 /***/ (function(module, exports, __webpack_require__) {
 
-<<<<<<< HEAD
-	'use strict';
-	
-	/**
-	 * Codex Editor toolbar module
-	 *
-	 * Contains:
-	 *  - Inline toolbox
-	 *  - Toolbox within plus button
-	 *  - Settings section
-	 *
-	 * @author Codex Team
-	 * @version 1.0
-	 */
-	
-	module.exports = function (toolbar) {
-	
-	    var editor = codex.editor;
-	
-	    toolbar.settings = __webpack_require__(23);
-	    toolbar.inline = __webpack_require__(22);
-	    toolbar.toolbox = __webpack_require__(25);
-	
-	    /**
-	     * Margin between focused node and toolbar
-	     */
-	    toolbar.defaultToolbarHeight = 49;
-	
-	    toolbar.defaultOffset = 34;
-	
-	    toolbar.opened = false;
-	
-	    toolbar.current = null;
-	
-	    /**
-	     * @protected
-	     */
-	    toolbar.open = function () {
-	
-	        if (editor.hideToolbar) {
-	
-	            return;
-	        }
-	
-	        var toolType = editor.content.currentNode.dataset.tool;
-	
-	        if (!editor.tools[toolType] || !editor.tools[toolType].makeSettings) {
-	
-	            editor.nodes.showSettingsButton.classList.add('hide');
-	        } else {
-	
-	            editor.nodes.showSettingsButton.classList.remove('hide');
-	        }
-	
-	        editor.nodes.toolbar.classList.add('opened');
-	        this.opened = true;
-	    };
-	
-	    /**
-	     * @protected
-	     */
-	    toolbar.close = function () {
-	
-	        editor.nodes.toolbar.classList.remove('opened');
-	
-	        toolbar.opened = false;
-	        toolbar.current = null;
-	
-	        for (var button in editor.nodes.toolbarButtons) {
-	
-	            editor.nodes.toolbarButtons[button].classList.remove('selected');
-	        }
-	
-	        /** Close toolbox when toolbar is not displayed */
-	        editor.toolbar.toolbox.close();
-	        editor.toolbar.settings.close();
-	    };
-	
-	    toolbar.toggle = function () {
-	
-	        if (!this.opened) {
-	
-	            this.open();
-	        } else {
-	
-	            this.close();
-	        }
-	    };
-	
-	    toolbar.hidePlusButton = function () {
-	
-	        editor.nodes.plusButton.classList.add('hide');
-	    };
-	
-	    toolbar.showPlusButton = function () {
-	
-	        editor.nodes.plusButton.classList.remove('hide');
-	    };
-	
-	    /**
-	     * Moving toolbar to the specified node
-	     */
-	    toolbar.move = function () {
-	
-	        /** Close Toolbox when we move toolbar */
-	        editor.toolbar.toolbox.close();
-	
-	        if (!editor.content.currentNode) {
-	
-	            return;
-	        }
-	
-	        var newYCoordinate = editor.content.currentNode.offsetTop - editor.toolbar.defaultToolbarHeight / 2 + editor.toolbar.defaultOffset;
-	
-	        editor.nodes.toolbar.style.transform = 'translate3D(0, ' + Math.floor(newYCoordinate) + 'px, 0)';
-	
-	        /** Close trash actions */
-	        editor.toolbar.settings.hideRemoveActions();
-	    };
-	
-	    return toolbar;
-	}({});
-
-/***/ }),
-/* 25 */
-/***/ (function(module, exports) {
-
-	'use strict';
-	
-	/**
-	 * Codex Editor toolbox
-	 *
-	 * All tools be able to appended here
-	 *
-	 * @author Codex Team
-	 * @version 1.0
-	 */
-	
-	module.exports = function (toolbox) {
-	
-	    var editor = codex.editor;
-	
-	    toolbox.opened = false;
-	    toolbox.openedOnBlock = null;
-	
-	    /** Shows toolbox */
-	    toolbox.open = function () {
-	
-	        /** Close setting if toolbox is opened */
-	        if (editor.toolbar.settings.opened) {
-	
-	            editor.toolbar.settings.close();
-	        }
-	
-	        /** Add 'toolbar-opened' class for current block **/
-	        toolbox.openedOnBlock = editor.content.currentNode;
-	        toolbox.openedOnBlock.classList.add('toolbar-opened');
-	
-	        /** display toolbox */
-	        editor.nodes.toolbox.classList.add('opened');
-	
-	        /** Animate plus button */
-	        editor.nodes.plusButton.classList.add('clicked');
-	
-	        /** toolbox state */
-	        editor.toolbar.toolbox.opened = true;
-	    };
-	
-	    /** Closes toolbox */
-	    toolbox.close = function () {
-	
-	        /** Remove 'toolbar-opened' class from current block **/
-	        if (toolbox.openedOnBlock) toolbox.openedOnBlock.classList.remove('toolbar-opened');
-	        toolbox.openedOnBlock = null;
-	
-	        /** Makes toolbox disappear */
-	        editor.nodes.toolbox.classList.remove('opened');
-	
-	        /** Rotate plus button */
-	        editor.nodes.plusButton.classList.remove('clicked');
-	
-	        /** toolbox state */
-	        editor.toolbar.toolbox.opened = false;
-	
-	        editor.toolbar.current = null;
-	    };
-	
-	    toolbox.leaf = function () {
-	
-	        var currentTool = editor.toolbar.current,
-	            tools = Object.keys(editor.tools),
-	            barButtons = editor.nodes.toolbarButtons,
-	            nextToolIndex = 0,
-	            toolToSelect = void 0,
-	            visibleTool = void 0,
-	            tool = void 0;
-	
-	        if (!currentTool) {
-	
-	            /** Get first tool from object*/
-	            for (tool in editor.tools) {
-	
-	                if (editor.tools[tool].displayInToolbox) {
-	
-	                    break;
-	                }
-	
-	                nextToolIndex++;
-	            }
-	        } else {
-	
-	            nextToolIndex = (tools.indexOf(currentTool) + 1) % tools.length;
-	            visibleTool = tools[nextToolIndex];
-	
-	            while (!editor.tools[visibleTool].displayInToolbox) {
-	
-	                nextToolIndex = (nextToolIndex + 1) % tools.length;
-	                visibleTool = tools[nextToolIndex];
-	            }
-	        }
-	
-	        toolToSelect = tools[nextToolIndex];
-	
-	        for (var button in barButtons) {
-	
-	            barButtons[button].classList.remove('selected');
-	        }
-	
-	        barButtons[toolToSelect].classList.add('selected');
-	        editor.toolbar.current = toolToSelect;
-	    };
-	
-	    /**
-	     * Transforming selected node type into selected toolbar element type
-	     * @param {event} event
-	     */
-	    toolbox.toolClicked = function (event) {
-	
-	        /**
-	         * UNREPLACEBLE_TOOLS this types of tools are forbidden to replace even they are empty
-	         */
-	        var UNREPLACEBLE_TOOLS = ['image', 'link', 'list', 'instagram', 'twitter', 'embed'],
-	            tool = editor.tools[editor.toolbar.current],
-	            workingNode = editor.content.currentNode,
-	            currentInputIndex = editor.caret.inputIndex,
-	            newBlockContent,
-	            appendCallback,
-	            blockData;
-	
-	        /** Make block from plugin */
-	        newBlockContent = tool.render();
-	
-	        /** information about block */
-	        blockData = {
-	            block: newBlockContent,
-	            type: tool.type,
-	            stretched: false
-	        };
-	
-	        if (workingNode && UNREPLACEBLE_TOOLS.indexOf(workingNode.dataset.tool) === -1 && workingNode.textContent.trim() === '') {
-	
-	            /** Replace current block */
-	            editor.content.switchBlock(workingNode, newBlockContent, tool.type);
-	        } else {
-	
-	            /** Insert new Block from plugin */
-	            editor.content.insertBlock(blockData);
-	
-	            /** increase input index */
-	            currentInputIndex++;
-	        }
-	
-	        /** Fire tool append callback  */
-	        appendCallback = tool.appendCallback;
-	
-	        if (appendCallback && typeof appendCallback == 'function') {
-	
-	            appendCallback.call(event);
-	        }
-	
-	        window.setTimeout(function () {
-	
-	            /** Set caret to current block */
-	            editor.caret.setToBlock(currentInputIndex);
-	        }, 10);
-	
-	        /**
-	         * Changing current Node
-	         */
-	        editor.content.workingNodeChanged();
-	
-	        /**
-	         * Move toolbar when node is changed
-	         */
-	        editor.toolbar.move();
-	    };
-	
-	    return toolbox;
-	}({});
-=======
 var __WEBPACK_AMD_DEFINE_FACTORY__, __WEBPACK_AMD_DEFINE_RESULT__;(function (root, factory) {
   if (true) {
     !(__WEBPACK_AMD_DEFINE_FACTORY__ = (factory),
@@ -12560,822 +7135,100 @@
 
 
 /***/ }),
-/* 25 */
-/***/ (function(module, exports, __webpack_require__) {
-
-"use strict";
-
-
-var _createClass = function () { function defineProperties(target, props) { for (var i = 0; i < props.length; i++) { var descriptor = props[i]; descriptor.enumerable = descriptor.enumerable || false; descriptor.configurable = true; if ("value" in descriptor) descriptor.writable = true; Object.defineProperty(target, descriptor.key, descriptor); } } return function (Constructor, protoProps, staticProps) { if (protoProps) defineProperties(Constructor.prototype, protoProps); if (staticProps) defineProperties(Constructor, staticProps); return Constructor; }; }();
-
-function _classCallCheck(instance, Constructor) { if (!(instance instanceof Constructor)) { throw new TypeError("Cannot call a class as a function"); } }
-
-/**
- * Codex Editor Util
- */
-module.exports = function () {
-    function Util() {
-        _classCallCheck(this, Util);
-    }
-
-    _createClass(Util, null, [{
-        key: "sequence",
-
-
-        /**
-         * @typedef {Object} ChainData
-         * @property {Object} data - data that will be passed to the success or fallback
-         * @property {Function} function - function's that must be called asynchronically
-         */
-
-        /**
-         * Fires a promise sequence asyncronically
-         *
-         * @param {Object[]} chains - list or ChainData's
-         * @param {Function} success - success callback
-         * @param {Function} fallback - callback that fires in case of errors
-         *
-         * @return {Promise}
-         */
-        value: function sequence(chains, success, fallback) {
-
-            return new Promise(function (resolve, reject) {
-
-                /**
-                 * pluck each element from queue
-                 * First, send resolved Promise as previous value
-                 * Each plugins "prepare" method returns a Promise, that's why
-                 * reduce current element will not be able to continue while can't get
-                 * a resolved Promise
-                 */
-                chains.reduce(function (previousValue, currentValue, iteration) {
-
-                    return previousValue.then(function () {
-                        return waitNextBlock(currentValue, success, fallback);
-                    }).then(function () {
-
-                        // finished
-                        if (iteration == chains.length - 1) {
-
-                            resolve();
-                        }
-                    });
-                }, Promise.resolve());
-            });
-
-            /**
-             * Decorator
-             *
-             * @param {ChainData} chainData
-             *
-             * @param {Function} success
-             * @param {Function} fallback
-             *
-             * @return {Promise}
-             */
-            function waitNextBlock(chainData, success, fallback) {
-
-                return new Promise(function (resolve, reject) {
-
-                    chainData.function().then(function () {
-
-                        success(chainData.data);
-                    }).then(resolve).catch(function () {
-
-                        fallback(chainData.data);
-
-                        // anyway, go ahead even it falls
-                        resolve();
-                    });
-                });
-            }
-        }
-    }]);
-
-    return Util;
-}();
->>>>>>> 56e16413
-
-/***/ }),
-/* 26 */
-/***/ (function(module, exports, __webpack_require__) {
-
-<<<<<<< HEAD
-	'use strict';
-	
-	var _createClass = function () { function defineProperties(target, props) { for (var i = 0; i < props.length; i++) { var descriptor = props[i]; descriptor.enumerable = descriptor.enumerable || false; descriptor.configurable = true; if ("value" in descriptor) descriptor.writable = true; Object.defineProperty(target, descriptor.key, descriptor); } } return function (Constructor, protoProps, staticProps) { if (protoProps) defineProperties(Constructor.prototype, protoProps); if (staticProps) defineProperties(Constructor, staticProps); return Constructor; }; }();
-	
-	function _classCallCheck(instance, Constructor) { if (!(instance instanceof Constructor)) { throw new TypeError("Cannot call a class as a function"); } }
-	
-	/**
-	 * @module Codex Editor Tools Submodule
-	 *
-	 * Creates Instances from Plugins and binds external config to the instances
-	 */
-	
-	/**
-	 * Load user defined tools
-	 * Tools must contain the following important objects:
-	 *
-	 * @typedef {Object} ToolsConfig
-	 * @property {String} iconClassname - this a icon in toolbar
-	 * @property {Boolean} displayInToolbox - will be displayed in toolbox. Default value is TRUE
-	 * @property {Boolean} enableLineBreaks - inserts new block or break lines. Default value is FALSE
-	 */
-	
-	/**
-	 * @todo update according to current API
-	 *
-	 * @typedef {Object} Tool
-	 * @property render
-	 * @property save
-	 * @property settings
-	 * @property validate
-	 */
-	
-	/**
-	 * Class properties:
-	 *
-	 * @property {String} name - name of this module
-	 * @property {Object[]} toolInstances - list of tool instances
-	 * @property {Tools[]} available - available Tools
-	 * @property {Tools[]} unavailable - unavailable Tools
-	 * @property {Object} toolsClasses - all classes
-	 * @property {EditorConfig} config - Editor config
-	 */
-	var util = __webpack_require__(20);
-	
-	module.exports = function () {
-	    _createClass(Tools, [{
-	        key: 'available',
-	
-	
-	        /**
-	         * Returns available Tools
-	         * @return {Tool[]}
-	         */
-	        get: function get() {
-	
-	            return this.toolsAvailable;
-	        }
-	
-	        /**
-	         * Returns unavailable Tools
-	         * @return {Tool[]}
-	         */
-	
-	    }, {
-	        key: 'unavailable',
-	        get: function get() {
-	
-	            return this.toolsUnavailable;
-	        }
-	
-	        /**
-	         * @param Editor
-	         * @param Editor.modules {@link CodexEditor#moduleInstances}
-	         * @param Editor.config {@link CodexEditor#configuration}
-	         */
-	
-	    }, {
-	        key: 'state',
-	        set: function set(Editor) {
-	
-	            this.Editor = Editor;
-	        }
-	
-	        /**
-	         * If config wasn't passed by user
-	         * @return {ToolsConfig}
-	         */
-	
-	    }, {
-	        key: 'defaultConfig',
-	        get: function get() {
-	
-	            return {
-	                iconClassName: 'default-icon',
-	                displayInToolbox: false,
-	                enableLineBreaks: false
-	            };
-	        }
-	
-	        /**
-	         * @constructor
-	         *
-	         * @param {ToolsConfig} config
-	         */
-	
-	    }], [{
-	        key: 'name',
-	        get: function get() {
-	
-	            return 'Tools';
-	        }
-	    }]);
-	
-	    function Tools(_ref) {
-	        var config = _ref.config;
-	
-	        _classCallCheck(this, Tools);
-	
-	        this.config = config;
-	
-	        this.toolClasses = {};
-	        this.toolsAvailable = {};
-	        this.toolsUnavailable = {};
-	    }
-	
-	    /**
-	     * Creates instances via passed or default configuration
-	     * @return {boolean}
-	     */
-	
-	
-	    _createClass(Tools, [{
-	        key: 'prepare',
-	        value: function prepare() {
-	            var _this = this;
-	
-	            var self = this;
-	
-	            if (!this.config.hasOwnProperty('tools')) {
-	
-	                return Promise.reject("Can't start without tools");
-	            }
-	
-	            for (var toolName in this.config.tools) {
-	
-	                this.toolClasses[toolName] = this.config.tools[toolName];
-	            }
-	
-	            /**
-	             * getting classes that has prepare method
-	             */
-	            var sequenceData = this.getListOfPrepareFunctions();
-	
-	            /**
-	             * if sequence data contains nothing then resolve current chain and run other module prepare
-	             */
-	            if (sequenceData.length === 0) {
-	
-	                return Promise.resolve();
-	            }
-	
-	            /**
-	             * to see how it works {@link Util#sequence}
-	             */
-	            return util.sequence(sequenceData, function (data) {
-	
-	                _this.success(data);
-	            }, function (data) {
-	
-	                _this.fallback(data);
-	            });
-	        }
-	
-	        /**
-	         * Binds prepare function of plugins with user or default config
-	         * @return {Array} list of functions that needs to be fired sequently
-	         */
-	
-	    }, {
-	        key: 'getListOfPrepareFunctions',
-	        value: function getListOfPrepareFunctions() {
-	
-	            var toolPreparationList = [];
-	
-	            for (var toolName in this.toolClasses) {
-	
-	                var toolClass = this.toolClasses[toolName];
-	
-	                if (typeof toolClass.prepare === 'function') {
-	
-	                    toolPreparationList.push({
-	                        function: toolClass.prepare,
-	                        data: {
-	                            toolName: toolName
-	                        }
-	                    });
-	                }
-	            }
-	
-	            return toolPreparationList;
-	        }
-	
-	        /**
-	         * @param {ChainData.data} data - append tool to available list
-	         */
-	
-	    }, {
-	        key: 'success',
-	        value: function success(data) {
-	
-	            this.toolsAvailable[data.toolName] = this.toolClasses[data.toolName];
-	        }
-	
-	        /**
-	         * @param {ChainData.data} data - append tool to unavailable list
-	         */
-	
-	    }, {
-	        key: 'fallback',
-	        value: function fallback(data) {
-	
-	            this.toolsUnavailable[data.toolName] = this.toolClasses[data.toolName];
-	        }
-	
-	        /**
-	         * Returns all tools
-	         * @return {Array}
-	         */
-	
-	    }, {
-	        key: 'getTools',
-	        value: function getTools() {
-	
-	            return this.toolInstances;
-	        }
-	
-	        /**
-	         * Return tool`a instance
-	         *
-	         * @param {String} tool — tool name
-	         * @param {Object} data — initial data
-	         *
-	         * @todo throw exceptions if tool doesnt exist
-	         *
-	         */
-	
-	    }, {
-	        key: 'construct',
-	        value: function construct(tool, data) {
-	
-	            var plugin = this.toolClasses[tool],
-	                config = this.config.toolsConfig[tool];
-	
-	            var instance = new plugin(data, config);
-	
-	            return instance;
-	        }
-	    }]);
-	
-	    return Tools;
-	}();
-
-/***/ }),
 /* 27 */
 /***/ (function(module, exports, __webpack_require__) {
 
-	'use strict';
-	
-	var _createClass = function () { function defineProperties(target, props) { for (var i = 0; i < props.length; i++) { var descriptor = props[i]; descriptor.enumerable = descriptor.enumerable || false; descriptor.configurable = true; if ("value" in descriptor) descriptor.writable = true; Object.defineProperty(target, descriptor.key, descriptor); } } return function (Constructor, protoProps, staticProps) { if (protoProps) defineProperties(Constructor.prototype, protoProps); if (staticProps) defineProperties(Constructor, staticProps); return Constructor; }; }();
-	
-	var _dom = __webpack_require__(6);
-	
-	var _dom2 = _interopRequireDefault(_dom);
-	
-	function _interopRequireDefault(obj) { return obj && obj.__esModule ? obj : { default: obj }; }
-	
-	function _classCallCheck(instance, Constructor) { if (!(instance instanceof Constructor)) { throw new TypeError("Cannot call a class as a function"); } }
-	
-	/**
-	 * Module UI
-	 *
-	 * @type {UI}
-	 */
-	// let className = {
-	
-	/**
-	 * @const {string} BLOCK_CLASSNAME - redactor blocks name
-	 */
-	// BLOCK_CLASSNAME : 'ce-block',
-	
-	/**
-	 * @const {String} wrapper for plugins content
-	 */
-	// BLOCK_CONTENT : 'ce-block__content',
-	
-	/**
-	 * @const {String} BLOCK_STRETCHED - makes block stretched
-	 */
-	// BLOCK_STRETCHED : 'ce-block--stretched',
-	
-	/**
-	 * @const {String} BLOCK_HIGHLIGHTED - adds background
-	 */
-	// BLOCK_HIGHLIGHTED : 'ce-block--focused',
-	
-	/**
-	 * @const {String} - for all default settings
-	 */
-	// SETTINGS_ITEM : 'ce-settings__item'
-	// };
-	
-	var CSS = {
-	  editorWrapper: 'codex-editor',
-	  editorZone: 'ce-redactor'
-	};
-	
-	/**
-	 * @class
-	 *
-	 * @classdesc Makes CodeX Editor UI:
-	 *                <codex-editor>
-	 *                    <ce-redactor />
-	 *                    <ce-toolbar />
-	 *                    <ce-inline-toolbar />
-	 *                </codex-editor>
-	 *
-	 * @property {EditorConfig} config   - editor configuration {@link CodexEditor#configuration}
-	 * @property {Object} Editor         - available editor modules {@link CodexEditor#moduleInstances}
-	 * @property {Object} nodes          -
-	 * @property {Element} nodes.wrapper  - element where we need to append redactor
-	 * @property {Element} nodes.wrapper  - <codex-editor>
-	 * @property {Element} nodes.redactor - <ce-redactor>
-	 */
-	module.exports = function () {
-	  _createClass(UI, null, [{
-	    key: 'name',
-	
-	
-	    /**
-	     * Module key name
-	     * @returns {string}
-	     */
-	    get: function get() {
-	
-	      return 'ui';
-	    }
-	
-	    /**
-	     * @constructor
-	     *
-	     * @param  {EditorConfig} config
-	     */
-	
-	  }]);
-	
-	  function UI(_ref) {
-	    var config = _ref.config;
-	
-	    _classCallCheck(this, UI);
-	
-	    this.config = config;
-	    this.Editor = null;
-	
-	    this.nodes = {
-	      holder: null,
-	      wrapper: null,
-	      redactor: null
-	    };
-	  }
-	
-	  /**
-	   * Editor modules setter
-	   * @param {object} Editor - available editor modules
-	   */
-	
-	
-	  _createClass(UI, [{
-	    key: 'prepare',
-	
-	
-	    /**
-	     * @protected
-	     *
-	     * Making main interface
-	     */
-	    value: function prepare() {
-	      var _this = this;
-	
-	      return new Promise(function (resolve, reject) {
-	
-	        /**
-	         * Element where we need to append CodeX Editor
-	         * @type {Element}
-	         */
-	        _this.nodes.holder = document.getElementById(_this.config.holderId);
-	
-	        if (!_this.nodes.holder) {
-	
-	          reject(Error("Holder wasn't found by ID: #" + _this.config.holderId));
-	          return;
-	        }
-	
-	        /**
-	         * Create and save main UI elements
-	         */
-	        _this.nodes.wrapper = _dom2.default.make('div', CSS.editorWrapper);
-	        _this.nodes.redactor = _dom2.default.make('div', CSS.editorZone);
-	
-	        _this.nodes.wrapper.appendChild(_this.nodes.redactor);
-	        _this.nodes.holder.appendChild(_this.nodes.wrapper);
-	
-	        /**
-	         * Make toolbar
-	         */
-	        _this.Editor.Toolbar.make();
-	
-	        resolve();
-	      })
-	
-	      /** Add toolbox tools */
-	      // .then(addTools_)
-	
-	      /** Make container for inline toolbar */
-	      // .then(makeInlineToolbar_)
-	
-	      /** Add inline toolbar tools */
-	      // .then(addInlineToolbarTools_)
-	
-	      /** Draw wrapper for notifications */
-	      // .then(makeNotificationHolder_)
-	
-	      /** Add eventlisteners to redactor elements */
-	      // .then(bindEvents_)
-	
-	      .catch(function (e) {
-	
-	        console.error(e);
-	
-	        // editor.core.log("Can't draw editor interface");
-	      });
-	    }
-	  }, {
-	    key: 'state',
-	    set: function set(Editor) {
-	
-	      this.Editor = Editor;
-	    }
-	  }]);
-	
-	  return UI;
-	}();
-	// /**
-	//  * Codex Editor UI module
-	//  *
-	//  * @author Codex Team
-	//  * @version 1.2.0
-	//  */
-	//
-	// module.exports = (function (ui) {
-	//
-	//     let editor = codex.editor;
-	//
-	//     /**
-	//      * Basic editor classnames
-	//      */
-	//     ui.prepare = function () {
-	//
-	
-	//
-	//     };
-	//
-	//     /** Draw notifications holder */
-	//     var makeNotificationHolder_ = function () {
-	//
-	//         /** Append block with notifications to the document */
-	//         editor.nodes.notifications = editor.notifications.createHolder();
-	//
-	//     };
-	//
-	//     /**
-	//      * @private
-	//      * Append tools passed in editor.tools
-	//      */
-	//     var addTools_ = function () {
-	//
-	//         var tool,
-	//             toolName,
-	//             toolButton;
-	//
-	//         for ( toolName in editor.settings.tools ) {
-	//
-	//             tool = editor.settings.tools[toolName];
-	//
-	//             editor.tools[toolName] = tool;
-	//
-	//             if (!tool.iconClassname && tool.displayInToolbox) {
-	//
-	//                 editor.core.log('Toolbar icon classname missed. Tool %o skipped', 'warn', toolName);
-	//                 continue;
-	//
-	//             }
-	//
-	//             if (typeof tool.render != 'function') {
-	//
-	//                 editor.core.log('render method missed. Tool %o skipped', 'warn', toolName);
-	//                 continue;
-	//
-	//             }
-	//
-	//             if (!tool.displayInToolbox) {
-	//
-	//                 continue;
-	//
-	//             } else {
-	//
-	//                 /** if tools is for toolbox */
-	//                 toolButton = editor.draw.toolbarButton(toolName, tool.iconClassname);
-	//
-	//                 editor.nodes.toolbox.appendChild(toolButton);
-	//
-	//                 editor.nodes.toolbarButtons[toolName] = toolButton;
-	//
-	//             }
-	//
-	//         }
-	//
-	//     };
-	//
-	//     var addInlineToolbarTools_ = function () {
-	//
-	//         var tools = {
-	//
-	//             bold: {
-	//                 icon    : 'ce-icon-bold',
-	//                 command : 'bold'
-	//             },
-	//
-	//             italic: {
-	//                 icon    : 'ce-icon-italic',
-	//                 command : 'italic'
-	//             },
-	//
-	//             link: {
-	//                 icon    : 'ce-icon-link',
-	//                 command : 'createLink'
-	//             }
-	//         };
-	//
-	//         var toolButton,
-	//             tool;
-	//
-	//         for(var name in tools) {
-	//
-	//             tool = tools[name];
-	//
-	//             toolButton = editor.draw.toolbarButtonInline(name, tool.icon);
-	//
-	//             editor.nodes.inlineToolbar.buttons.appendChild(toolButton);
-	//             /**
-	//              * Add callbacks to this buttons
-	//              */
-	//             editor.ui.setInlineToolbarButtonBehaviour(toolButton, tool.command);
-	//
-	//         }
-	//
-	//     };
-	//
-	//     /**
-	//      * @private
-	//      * Bind editor UI events
-	//      */
-	//     var bindEvents_ = function () {
-	//
-	//         editor.core.log('ui.bindEvents fired', 'info');
-	//
-	//         // window.addEventListener('error', function (errorMsg, url, lineNumber) {
-	//         //     editor.notifications.errorThrown(errorMsg, event);
-	//         // }, false );
-	//
-	//         /** All keydowns on Document */
-	//         editor.listeners.add(document, 'keydown', editor.callback.globalKeydown, false);
-	//
-	//         /** All keydowns on Redactor zone */
-	//         editor.listeners.add(editor.nodes.redactor, 'keydown', editor.callback.redactorKeyDown, false);
-	//
-	//         /** All keydowns on Document */
-	//         editor.listeners.add(document, 'keyup', editor.callback.globalKeyup, false );
-	//
-	//         /**
-	//          * Mouse click to radactor
-	//          */
-	//         editor.listeners.add(editor.nodes.redactor, 'click', editor.callback.redactorClicked, false );
-	//
-	//         /**
-	//          * Clicks to the Plus button
-	//          */
-	//         editor.listeners.add(editor.nodes.plusButton, 'click', editor.callback.plusButtonClicked, false);
-	//
-	//         /**
-	//          * Clicks to SETTINGS button in toolbar
-	//          */
-	//         editor.listeners.add(editor.nodes.showSettingsButton, 'click', editor.callback.showSettingsButtonClicked, false );
-	//
-	//         /** Bind click listeners on toolbar buttons */
-	//         for (var button in editor.nodes.toolbarButtons) {
-	//
-	//             editor.listeners.add(editor.nodes.toolbarButtons[button], 'click', editor.callback.toolbarButtonClicked, false);
-	//
-	//         }
-	//
-	//     };
-	//
-	//     ui.addBlockHandlers = function (block) {
-	//
-	//         if (!block) return;
-	//
-	//         /**
-	//          * Block keydowns
-	//          */
-	//         editor.listeners.add(block, 'keydown', editor.callback.blockKeydown, false);
-	//
-	//         /**
-	//          * Pasting content from another source
-	//          * We have two type of sanitization
-	//          * First - uses deep-first search algorithm to get sub nodes,
-	//          * sanitizes whole Block_content and replaces cleared nodes
-	//          * This method is deprecated
-	//          * Method is used in editor.callback.blockPaste(event)
-	//          *
-	//          * Secont - uses Mutation observer.
-	//          * Observer "observe" DOM changes and send changings to callback.
-	//          * Callback gets changed node, not whole Block_content.
-	//          * Inserted or changed node, which we've gotten have been cleared and replaced with diry node
-	//          *
-	//          * Method is used in editor.callback.blockPasteViaSanitize(event)
-	//          *
-	//          * @uses html-janitor
-	//          * @example editor.callback.blockPasteViaSanitize(event), the second method.
-	//          *
-	//          */
-	//         editor.listeners.add(block, 'paste', editor.paste.blockPasteCallback, false);
-	//
-	//         /**
-	//          * Show inline toolbar for selected text
-	//          */
-	//         editor.listeners.add(block, 'mouseup', editor.toolbar.inline.show, false);
-	//         editor.listeners.add(block, 'keyup', editor.toolbar.inline.show, false);
-	//
-	//     };
-	//
-	//     /** getting all contenteditable elements */
-	//     ui.saveInputs = function () {
-	//
-	//         var redactor = editor.nodes.redactor;
-	//
-	//         editor.state.inputs = [];
-	//
-	//         /** Save all inputs in global variable state */
-	//         var inputs = redactor.querySelectorAll('[contenteditable], input, textarea');
-	//
-	//         Array.prototype.map.call(inputs, function (current) {
-	//
-	//             if (!current.type || current.type == 'text' || current.type == 'textarea') {
-	//
-	//                 editor.state.inputs.push(current);
-	//
-	//             }
-	//
-	//         });
-	//
-	//     };
-	//
-	//     /**
-	//      * Adds first initial block on empty redactor
-	//      */
-	//     ui.addInitialBlock = function () {
-	//
-	//         var initialBlockType = editor.settings.initialBlockPlugin,
-	//             initialBlock;
-	//
-	//         if ( !editor.tools[initialBlockType] ) {
-	//
-	//             editor.core.log('Plugin %o was not implemented and can\'t be used as initial block', 'warn', initialBlockType);
-	//             return;
-	//
-	//         }
-	//
-	//         initialBlock = editor.tools[initialBlockType].render();
-	//
-	//         initialBlock.setAttribute('data-placeholder', editor.settings.placeholder);
-	//
-	//         editor.content.insertBlock({
-	//             type  : initialBlockType,
-	//             block : initialBlock
-	//         });
-	//
-	//         editor.content.workingNodeChanged(initialBlock);
-	//
-	//     };
-	//
-	//     ui.setInlineToolbarButtonBehaviour = function (button, type) {
-	//
-	//         editor.listeners.add(button, 'mousedown', function (event) {
-	//
-	//             editor.toolbar.inline.toolClicked(event, type);
-	//
-	//         }, false);
-	//
-	//     };
-	//
-	//     return ui;
-	//
-	// })({});
-=======
-exports = module.exports = __webpack_require__(27)(undefined);
+"use strict";
+
+
+Object.defineProperty(exports, "__esModule", {
+    value: true
+});
+
+var _createClass = function () { function defineProperties(target, props) { for (var i = 0; i < props.length; i++) { var descriptor = props[i]; descriptor.enumerable = descriptor.enumerable || false; descriptor.configurable = true; if ("value" in descriptor) descriptor.writable = true; Object.defineProperty(target, descriptor.key, descriptor); } } return function (Constructor, protoProps, staticProps) { if (protoProps) defineProperties(Constructor.prototype, protoProps); if (staticProps) defineProperties(Constructor, staticProps); return Constructor; }; }(); /**
+                                                                                                                                                                                                                                                                                                                                                                                                                                                                                                                                                                                      *
+                                                                                                                                                                                                                                                                                                                                                                                                                                                                                                                                                                                      * @class Block
+                                                                                                                                                                                                                                                                                                                                                                                                                                                                                                                                                                                      * @classdesc This class describes editor`s block, including block`s HTMLElement, data and tool
+                                                                                                                                                                                                                                                                                                                                                                                                                                                                                                                                                                                      *
+                                                                                                                                                                                                                                                                                                                                                                                                                                                                                                                                                                                      * @property {Tool} tool — current block tool (Paragraph, for example)
+                                                                                                                                                                                                                                                                                                                                                                                                                                                                                                                                                                                      * @property {Object} CSS — block`s css classes
+                                                                                                                                                                                                                                                                                                                                                                                                                                                                                                                                                                                      *
+                                                                                                                                                                                                                                                                                                                                                                                                                                                                                                                                                                                      */
+
+var _dom = __webpack_require__(0);
+
+var _dom2 = _interopRequireDefault(_dom);
+
+function _interopRequireDefault(obj) { return obj && obj.__esModule ? obj : { default: obj }; }
+
+function _classCallCheck(instance, Constructor) { if (!(instance instanceof Constructor)) { throw new TypeError("Cannot call a class as a function"); } }
+
+var Block = function () {
+
+    /**
+     * @constructor
+     *
+     * @param {Object} tool — current block plugin`s instance
+     */
+    function Block(tool) {
+        _classCallCheck(this, Block);
+
+        this.tool = tool;
+
+        this.CSS = {
+            wrapper: 'ce-block',
+            content: 'ce-block__content'
+        };
+
+        this._html = this.compose();
+    }
+
+    /**
+     * Make default block wrappers and put tool`s content there
+     *
+     * @returns {HTMLDivElement}
+     * @private
+     */
+
+
+    _createClass(Block, [{
+        key: 'compose',
+        value: function compose() {
+
+            var wrapper = _dom2.default.make('div', this.CSS.wrapper),
+                content = _dom2.default.make('div', this.CSS.content);
+
+            content.appendChild(this.tool.html);
+            wrapper.appendChild(content);
+
+            return wrapper;
+        }
+
+        /**
+         * Get block`s HTML
+         *
+         * @returns {HTMLDivElement}
+         */
+
+    }, {
+        key: 'html',
+        get: function get() {
+
+            return this._html;
+        }
+    }]);
+
+    return Block;
+}();
+
+Block.displayName = 'Block';
+exports.default = Block;
+
+/***/ }),
+/* 28 */
+/***/ (function(module, exports, __webpack_require__) {
+
+exports = module.exports = __webpack_require__(29)(undefined);
 // imports
 
 
@@ -13386,7 +7239,7 @@
 
 
 /***/ }),
-/* 27 */
+/* 29 */
 /***/ (function(module, exports) {
 
 /*
@@ -13466,7 +7319,6 @@
 	return '/*# ' + data + ' */';
 }
 
->>>>>>> 56e16413
 
 /***/ })
 /******/ ]);
