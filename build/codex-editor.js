--- conflicted
+++ resolved
@@ -247,11 +247,7 @@
 	                return module.prepare();
 	            };
 	
-<<<<<<< HEAD
-	            return Promise.resolve().then(prepareDecorator(this.moduleInstances['ui'])).then(prepareDecorator(this.moduleInstances['tools'])).catch(function (error) {
-=======
-	            return Promise.resolve().then(prepareDecorator(this.moduleInstances.ui)).catch(function (error) {
->>>>>>> e57592d9
+	            return Promise.resolve().then(prepareDecorator(this.moduleInstances.ui)).then(prepareDecorator(this.moduleInstances.tools)).catch(function (error) {
 	
 	                console.log('Error occured', error);
 	            });
@@ -5049,7 +5045,6 @@
 	        _classCallCheck(this, Tools);
 	
 	        this.config = config;
-	        this.availabPlugins = {};
 	        this.toolInstances = [];
 	
 	        this.util = __webpack_require__(23);
@@ -5067,70 +5062,24 @@
 	
 	            if (!this.config.hasOwnProperty('tools')) {
 	
-	                return false;
+	                return Promise.reject("Can't start without tools");
 	            }
 	
 	            var plugins = this.getListOfPrepareFunctions();
 	
-	            /**
-	             * Preparation Decorator
-	             *
-	             * @param toolBindedPreparationFunction
-	             * @return {Promise}
-	             */
-	            function waitNextToolPreparation(toolBindedPreparationFunction) {
-	
-	                return new Promise(function (resolve, reject) {
-	
-	                    toolBindedPreparationFunction().then(resolve).catch(function (error) {
-	
-	                        console.log('Plugin is not available because of ', error);
-	
-	                        // anyway, go ahead even plugin is not available
-	                        resolve();
-	                    });
-	                });
-	            }
-	
-	            return new Promise(function (resolvePreparation, rejectPreparation) {
-	
-	                // continue editor initialization if non of tools doesn't need preparation
-	                if (toolPreparationList.length === 0) {
-	
-	                    resolvePreparation();
-	                } else {
-	
-	                    toolPreparationList.reduce(function (previousToolPrepared, currentToolReadyToPreparation, iteration) {
-	
-	                        return previousToolPrepared.then(function () {
-	                            return waitNextToolPreparation(currentToolReadyToPreparation);
-	                        }).then(function () {
-	
-	                            if (iteration == toolPreparationList.length - 1) {
-	
-	                                resolvePreparation();
-	                            }
-	                        });
-	                    }, Promise.resolve());
-	                }
-	            });
-	
-	            /**
-	             * - getting class and config
-	             * - push to the toolinstnaces property created instances
-	             */
-	            // for(let tool in this.config.tools) {
-	            //     let toolClass = this.config.tools[tool],
-	            //         toolConfig;
-	            //
-	            //     if (tool in this.config.toolConfig) {
-	            //         toolConfig = this.config.toolConfig[tool];
-	            //     } else {
-	            //         toolConfig = this.defaultConfig;
-	            //     }
-	            //
-	            //     this.toolInstances.push(new toolClass(toolConfig));
-	            // }
+	            return this.util.sequence(plugins, this.success, this.fallback);
+	        }
+	    }, {
+	        key: 'success',
+	        value: function success(tool) {
+	
+	            console.log('Success!', tool);
+	        }
+	    }, {
+	        key: 'fallback',
+	        value: function fallback(tool) {
+	
+	            console.log('Module is not available', tool);
 	        }
 	
 	        /**
@@ -5262,15 +5211,6 @@
 	//         */
 	//         return new Promise (function (allPluginsProcessed__) {
 	//
-	//             /**
-	//              * pluck each element from queue
-	//              * First, send resolved Promise as previous value
-	//              * Each plugins "prepare" method returns a Promise, that's why
-	//              * reduce current element will not be able to continue while can't get
-	//              * a resolved Promise
-	//              *
-	//              * If last plugin is "prepared" then go to the next stage of initialization
-	//              */
 	//             plugins.reduce(function (previousValue, plugin, iteration) {
 	//
 	//                 return previousValue.then(function () {
@@ -5336,17 +5276,13 @@
 
 /***/ }),
 /* 22 */
-<<<<<<< HEAD
-/***/ (function(module, exports) {
-=======
-/***/ function(module, exports, __webpack_require__) {
->>>>>>> e57592d9
+/***/ (function(module, exports, __webpack_require__) {
 
 	'use strict';
 	
 	var _createClass = function () { function defineProperties(target, props) { for (var i = 0; i < props.length; i++) { var descriptor = props[i]; descriptor.enumerable = descriptor.enumerable || false; descriptor.configurable = true; if ("value" in descriptor) descriptor.writable = true; Object.defineProperty(target, descriptor.key, descriptor); } } return function (Constructor, protoProps, staticProps) { if (protoProps) defineProperties(Constructor.prototype, protoProps); if (staticProps) defineProperties(Constructor, staticProps); return Constructor; }; }();
 	
-	var _dom = __webpack_require__(23);
+	var _dom = __webpack_require__(24);
 	
 	var _dom2 = _interopRequireDefault(_dom);
 	
@@ -5885,7 +5821,6 @@
 	//
 	// })({});
 
-<<<<<<< HEAD
 /***/ }),
 /* 23 */
 /***/ (function(module, exports) {
@@ -5900,23 +5835,88 @@
 	 * Codex Editor Util
 	 */
 	module.exports = function () {
-	  function Util() {
-	    _classCallCheck(this, Util);
-	  }
-	
-	  _createClass(Util, null, [{
-	    key: "sequence",
-	    value: function sequence(chain, success, fallback) {}
-	  }]);
-	
-	  return Util;
+	    function Util() {
+	        _classCallCheck(this, Util);
+	    }
+	
+	    _createClass(Util, null, [{
+	        key: "sequence",
+	
+	
+	        /**
+	         * Fires a promise sequence asyncronically
+	         *
+	         * @param chain
+	         * @param success
+	         * @param fallback
+	         * @return {Promise}
+	         */
+	        value: function sequence(chain, success, fallback) {
+	
+	            return new Promise(function (resolve, reject) {
+	
+	                if (chain.length === 0) {
+	
+	                    resolve();
+	                } else {
+	
+	                    /**
+	                     * pluck each element from queue
+	                     * First, send resolved Promise as previous value
+	                     * Each plugins "prepare" method returns a Promise, that's why
+	                     * reduce current element will not be able to continue while can't get
+	                     * a resolved Promise
+	                     */
+	                    chain.reduce(function (previousBlock, currentBlock, iteration) {
+	
+	                        return previousBlock.then(function () {
+	                            return waitNextBlock(currentBlock, success, fallback);
+	                        }).then(function () {
+	
+	                            // finished
+	                            if (iteration == chain.length - 1) {
+	
+	                                resolve();
+	                            }
+	                        });
+	                    }, Promise.resolve());
+	                }
+	            });
+	
+	            /**
+	             * Decorator
+	             *
+	             * @param {Function} block
+	             * @param {Function} success
+	             * @param {Function} fallback
+	             *
+	             * @return {Promise}
+	             */
+	            function waitNextBlock(block, success, fallback) {
+	
+	                return new Promise(function (resolve, reject) {
+	
+	                    block().then(function () {
+	
+	                        success.call(null, block);
+	                    }).then(resolve).catch(function (error) {
+	
+	                        fallback(error);
+	
+	                        // anyway, go ahead even plugin is not available
+	                        resolve();
+	                    });
+	                });
+	            }
+	        }
+	    }]);
+	
+	    return Util;
 	}();
 
-/***/ })
-=======
-/***/ },
-/* 23 */
-/***/ function(module, exports) {
+/***/ }),
+/* 24 */
+/***/ (function(module, exports) {
 
 	"use strict";
 	
@@ -6019,7 +6019,6 @@
 	exports.default = Dom;
 	;
 
-/***/ }
->>>>>>> e57592d9
+/***/ })
 /******/ ]);
 //# sourceMappingURL=codex-editor.js.map