--- conflicted
+++ resolved
@@ -234,7 +234,6 @@
   }
 
   /**
-<<<<<<< HEAD
    * Checks if there popover should be opened downwards.
    * It happens in case there is enough space below or not enough space above
    */
@@ -247,12 +246,13 @@
     const bottomEdgeForComparison = Math.min(window.innerHeight, editorElementRect.bottom);
 
     return popoverPotentialTopEdge < editorElementRect.top || popoverPotentialBottomEdge <= bottomEdgeForComparison;
-=======
+  }
+
+  /**
    * Handles overlay click
    */
   private onOverlayClicked = (): void => {
     this.close();
->>>>>>> adb8b775
   }
 
   /**
