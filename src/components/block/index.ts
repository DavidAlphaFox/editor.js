--- conflicted
+++ resolved
@@ -88,7 +88,6 @@
 }
 
 /**
-<<<<<<< HEAD
  * Available block drop zones position w.r.t. focused block.
  */
 export enum BlockDropZonePosition {
@@ -98,10 +97,7 @@
 }
 
 /**
- * Names of events supported by Block class
-=======
  * Names of events used in Block
->>>>>>> 0e64665b
  */
 interface BlockEvents {
   'didMutated': Block,
