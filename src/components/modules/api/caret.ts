--- conflicted
+++ resolved
@@ -104,25 +104,11 @@
    * @returns {boolean}
    */
   private setToBlock = (
-<<<<<<< HEAD
-    blockOrIndex: BlockAPI | number,
-    position: string = this.Editor.Caret.positions.DEFAULT,
-    offset = 0
-  ): boolean => {
-    let block;
-
-    if (typeof blockOrIndex === 'number') {
-      block = this.Editor.BlockManager.getBlockByIndex(blockOrIndex);
-    } else {
-      block = this.Editor.BlockManager.getBlockById(blockOrIndex.id);
-    }
-=======
     blockOrIdOrIndex: BlockAPI | BlockAPI['id'] | number,
     position: string = this.Editor.Caret.positions.DEFAULT,
     offset = 0
   ): boolean => {
     const block = resolveBlock(blockOrIdOrIndex, this.Editor);
->>>>>>> 29d68ecb
 
     if (block === undefined) {
       return false;
