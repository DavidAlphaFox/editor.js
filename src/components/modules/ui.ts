--- conflicted
+++ resolved
@@ -16,7 +16,6 @@
 import styles from '../../styles/main.css?inline';
 import { BlockHovered } from '../events/BlockHovered';
 import { selectionChangeDebounceTimeout } from '../constants';
-<<<<<<< HEAD
 import { SelectionChanged } from '../events';
 
 
@@ -28,9 +27,7 @@
  * @todo get rid of BlockEvents, use event listener on redactor instead
  */
 
-=======
 import { EditorMobileLayoutToggled } from '../events';
->>>>>>> 29d68ecb
 /**
  * HTML Elements used for UI
  */
