--- conflicted
+++ resolved
@@ -430,14 +430,9 @@
     this.nodes.conversionToggler = $.make('div', this.CSS.conversionToggler);
     this.nodes.conversionTogglerContent = $.make('div', this.CSS.conversionTogglerContent);
 
-<<<<<<< HEAD
     const iconWrapper = $.make('div', this.CSS.conversionTogglerArrow, {
       innerHTML: IconChevronDown,
     });
-=======
-    // eslint-disable-next-line @typescript-eslint/no-magic-numbers
-    const icon = $.svg('toggler-down', 13, 13);
->>>>>>> f0f8f8fc
 
     this.nodes.conversionToggler.appendChild(this.nodes.conversionTogglerContent);
     this.nodes.conversionToggler.appendChild(iconWrapper);
