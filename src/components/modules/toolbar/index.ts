import Module from '../../__module';
import $ from '../../dom';
import * as _ from '../../utils';
import I18n from '../../i18n';
import { I18nInternalNS } from '../../i18n/namespace-internal';
import Tooltip from '../../utils/tooltip';
import { ModuleConfig } from '../../../types-internal/module-config';
import { BlockAPI } from '../../../../types';
import Block from '../../block';
import Toolbox, { ToolboxEvent } from '../../ui/toolbox';

/**
 * @todo Tab on non-empty block should open Block Settings of the hoveredBlock (not where caret is set)
 *          - make Block Settings a standalone module
 *
 * @todo - Keyboard-only mode bug:
 *         press Tab, flip to the Checkbox. press Enter (block will be added), Press Tab
 *         (Block Tunes will be opened with Move up focused), press Enter, press Tab ———— both Block Tunes and Toolbox will be opened
 *
 * @todo TESTCASE - show toggler after opening and closing the Inline Toolbar
 * @todo TESTCASE - Click outside Editor holder should close Toolbar and Clear Focused blocks
 * @todo TESTCASE - Click inside Editor holder should close Toolbar and Clear Focused blocks
 * @todo TESTCASE - Click inside Redactor zone when Block Settings are opened:
 *                  - should close Block Settings
 *                  - should not close Toolbar
 *                  - should move Toolbar to the clicked Block
 * @todo TESTCASE - Toolbar should be closed on the Cross Block Selection
 * @todo TESTCASE - Toolbar should be closed on the Rectangle Selection
 * @todo TESTCASE - If Block Settings or Toolbox are opened, the Toolbar should not be moved by Bocks hovering
 */

/**
 * HTML Elements used for Toolbar UI
 */
interface ToolbarNodes {
  wrapper: HTMLElement;
  content: HTMLElement;
  actions: HTMLElement;

  plusButton: HTMLElement;
  settingsToggler: HTMLElement;
}
/**
 *
 * «Toolbar» is the node that moves up/down over current block
 *
 *  ______________________________________ Toolbar ____________________________________________
 * |                                                                                           |
 * |  ..................... Content .........................................................  |
 * |  .                                                   ........ Block Actions ...........   |
 * |  .                                                   .        [Open Settings]         .   |
 * |  .  [Plus Button]  [Toolbox: {Tool1}, {Tool2}]       .                                .   |
 * |  .                                                   .        [Settings Panel]        .   |
 * |  .                                                   ..................................   |
 * |  .......................................................................................  |
 * |                                                                                           |
 * |___________________________________________________________________________________________|
 *
 *
 * Toolbox — its an Element contains tools buttons. Can be shown by Plus Button.
 *
 *  _______________ Toolbox _______________
 * |                                       |
 * | [Header] [Image] [List] [Quote] ...   |
 * |_______________________________________|
 *
 *
 * Settings Panel — is an Element with block settings:
 *
 *   ____ Settings Panel ____
 *  | ...................... |
 *  | .   Tool Settings    . |
 *  | ...................... |
 *  | .  Default Settings  . |
 *  | ...................... |
 *  |________________________|
 *
 *
 * @class
 * @classdesc Toolbar module
 *
 * @typedef {Toolbar} Toolbar
 * @property {object} nodes - Toolbar nodes
 * @property {Element} nodes.wrapper        - Toolbar main element
 * @property {Element} nodes.content        - Zone with Plus button and toolbox.
 * @property {Element} nodes.actions        - Zone with Block Settings and Remove Button
 * @property {Element} nodes.blockActionsButtons   - Zone with Block Buttons: [Settings]
 * @property {Element} nodes.plusButton     - Button that opens or closes Toolbox
 * @property {Element} nodes.toolbox        - Container for tools
 * @property {Element} nodes.settingsToggler - open/close Settings Panel button
 * @property {Element} nodes.settings          - Settings Panel
 * @property {Element} nodes.pluginSettings    - Plugin Settings section of Settings Panel
 * @property {Element} nodes.defaultSettings   - Default Settings section of Settings Panel
 */
export default class Toolbar extends Module<ToolbarNodes> {
  /**
   * Tooltip utility Instance
   */
  private tooltip: Tooltip;

  /**
   * Block near which we display the Toolbox
   */
  private hoveredBlock: Block;

  /**
   * Toolbox class instance
   */
  private toolboxInstance: Toolbox;

  /**
   * @class
   * @param moduleConfiguration - Module Configuration
   * @param moduleConfiguration.config - Editor's config
   * @param moduleConfiguration.eventsDispatcher - Editor's event dispatcher
   */
  constructor({ config, eventsDispatcher }: ModuleConfig) {
    super({
      config,
      eventsDispatcher,
    });
    this.tooltip = new Tooltip();
  }

  /**
   * CSS styles
   *
   * @returns {object}
   */
  public get CSS(): { [name: string]: string } {
    return {
      toolbar: 'ce-toolbar',
      content: 'ce-toolbar__content',
      actions: 'ce-toolbar__actions',
      actionsOpened: 'ce-toolbar__actions--opened',

      toolbarOpened: 'ce-toolbar--opened',
      openedToolboxHolderModifier: 'codex-editor--toolbox-opened',

      plusButton: 'ce-toolbar__plus',
      plusButtonShortcut: 'ce-toolbar__plus-shortcut',
      settingsToggler: 'ce-toolbar__settings-btn',
      settingsTogglerHidden: 'ce-toolbar__settings-btn--hidden',
    };
  }

  /**
   * Returns the Toolbar opening state
   *
   * @returns {boolean}
   */
  public get opened(): boolean {
    return this.nodes.wrapper.classList.contains(this.CSS.toolbarOpened);
  }

  /**
   * Public interface for accessing the Toolbox
   */
  public get toolbox(): {
    opened: boolean;
    close: () => void;
    open: () => void;
    toggle: () => void;
    hasFocus: () => boolean;
    } {
    return {
      opened: this.toolboxInstance.opened,
      close: (): void => {
        this.toolboxInstance.close();
        this.Editor.Caret.setToBlock(this.Editor.BlockManager.currentBlock);
      },
      open: (): void => {
        /**
         * Set current block to cover the case when the Toolbar showed near hovered Block but caret is set to another Block.
         */
        this.Editor.BlockManager.currentBlock = this.hoveredBlock;

        this.toolboxInstance.open();
      },
      toggle: (): void => this.toolboxInstance.toggle(),
      hasFocus: (): boolean => this.toolboxInstance.hasFocus(),
    };
  }

  /**
   * Block actions appearance manipulations
   */
  private get blockActions(): { hide: () => void; show: () => void } {
    return {
      hide: (): void => {
        this.nodes.actions.classList.remove(this.CSS.actionsOpened);
      },
      show: (): void => {
        this.nodes.actions.classList.add(this.CSS.actionsOpened);
      },
    };
  }

  /**
   * Methods for working with Block Tunes toggler
   */
  private get blockTunesToggler(): { hide: () => void; show: () => void } {
    return {
      hide: (): void => this.nodes.settingsToggler.classList.add(this.CSS.settingsTogglerHidden),
      show: (): void => this.nodes.settingsToggler.classList.remove(this.CSS.settingsTogglerHidden),
    };
  }

  /**
   * Toggles read-only mode
   *
   * @param {boolean} readOnlyEnabled - read-only mode
   */
  public toggleReadOnly(readOnlyEnabled: boolean): void {
    if (!readOnlyEnabled) {
      this.drawUI();
      this.enableModuleBindings();
    } else {
      this.destroy();
      this.Editor.BlockSettings.destroy();
      this.disableModuleBindings();
    }
  }

  /**
   * Move Toolbar to the passed (or current) Block
   *
   * @param block - block to move Toolbar near it
   */
  public moveAndOpen(block: Block = this.Editor.BlockManager.currentBlock): void {
    /**
     * Close Toolbox when we move toolbar
     */
    this.toolboxInstance.close();
    this.Editor.BlockSettings.close();

    /**
     * If no one Block selected as a Current
     */
    if (!block) {
      return;
    }

    this.hoveredBlock = block;

    const targetBlockHolder = block.holder;
    const { isMobile } = this.Editor.UI;
    const renderedContent = block.pluginsContent;
    const renderedContentStyle = window.getComputedStyle(renderedContent);
    const blockRenderedElementPaddingTop = parseInt(renderedContentStyle.paddingTop, 10);
    const blockHeight = targetBlockHolder.offsetHeight;

    let toolbarY;

    /**
     * On mobile — Toolbar at the bottom of Block
     * On Desktop — Toolbar should be moved to the first line of block text
     *              To do that, we compute the block offset and the padding-top of the plugin content
     */
    if (isMobile) {
      toolbarY = targetBlockHolder.offsetTop + blockHeight;
    } else {
      toolbarY = targetBlockHolder.offsetTop + blockRenderedElementPaddingTop;
    }

    /**
     * Move Toolbar to the Top coordinate of Block
     */
    this.nodes.wrapper.style.top = `${Math.floor(toolbarY)}px`;
<<<<<<< HEAD

    /**
     * Plus Button should be shown only for __empty__ __default__ block
     *
     * @todo remove methods for hiding/showing the Plus Button as well
     */
    // if (block.tool.isDefault && block.isEmpty) {
    //   this.plusButton.show();
    // } else {
    //   this.plusButton.hide();
    // }
=======
>>>>>>> 70fd937a

    /**
     * Do not show Block Tunes Toggler near single and empty block
     */
    if (this.Editor.BlockManager.blocks.length === 1 && block.isEmpty) {
      this.blockTunesToggler.hide();
    } else {
      this.blockTunesToggler.show();
    }

    this.open();
  }

  /**
   * Close the Toolbar
   */
  public close(): void {
    if (this.Editor.ReadOnly.isEnabled) {
      return;
    }

    this.nodes.wrapper.classList.remove(this.CSS.toolbarOpened);

    /** Close components */
    this.blockActions.hide();
    this.toolboxInstance.close();
    this.Editor.BlockSettings.close();
  }

  /**
   * Open Toolbar with Plus Button and Actions
   *
   * @param {boolean} withBlockActions - by default, Toolbar opens with Block Actions.
   *                                     This flag allows to open Toolbar without Actions.
   * @param {boolean} needToCloseToolbox - by default, Toolbar will be moved with opening
   *                                      (by click on Block, or by enter)
   *                                      with closing Toolbox and Block Settings
   *                                      This flag allows to open Toolbar with Toolbox
   */
  private open(withBlockActions = true, needToCloseToolbox = true): void {
    _.delay(() => {
      this.nodes.wrapper.classList.add(this.CSS.toolbarOpened);

      if (withBlockActions) {
        this.blockActions.show();
      } else {
        this.blockActions.hide();
      }
    }, 50)();
  }

  /**
   * Draws Toolbar elements
   */
  private make(): void {
    this.nodes.wrapper = $.make('div', this.CSS.toolbar);

    /**
     * Make Content Zone and Actions Zone
     */
    ['content', 'actions'].forEach((el) => {
      this.nodes[el] = $.make('div', this.CSS[el]);
    });

    /**
     * Actions will be included to the toolbar content so we can align in to the right of the content
     */
    $.append(this.nodes.wrapper, this.nodes.content);
    $.append(this.nodes.content, this.nodes.actions);

    /**
     * Fill Content Zone:
     *  - Plus Button
     *  - Toolbox
     */
    this.nodes.plusButton = $.make('div', this.CSS.plusButton);
    $.append(this.nodes.plusButton, $.svg('plus', 16, 16));
    $.append(this.nodes.actions, this.nodes.plusButton);

    this.readOnlyMutableListeners.on(this.nodes.plusButton, 'click', () => {
      this.tooltip.hide(true);
      this.plusButtonClicked();
    }, false);

    /**
     * Add events to show/hide tooltip for plus button
     */
    const tooltipContent = $.make('div');

    tooltipContent.appendChild(document.createTextNode(I18n.ui(I18nInternalNS.ui.toolbar.toolbox, 'Add')));
    tooltipContent.appendChild($.make('div', this.CSS.plusButtonShortcut, {
      textContent: '⇥ Tab',
    }));

    this.tooltip.onHover(this.nodes.plusButton, tooltipContent, {
      hidingDelay: 400,
    });

    /**
     * Fill Actions Zone:
     *  - Settings Toggler
     *  - Remove Block Button
     *  - Settings Panel
     */
    this.nodes.settingsToggler = $.make('span', this.CSS.settingsToggler);
    const settingsIcon = $.svg('dots', 16, 16);

    $.append(this.nodes.settingsToggler, settingsIcon);
    $.append(this.nodes.actions, this.nodes.settingsToggler);

    this.tooltip.onHover(
      this.nodes.settingsToggler,
      I18n.ui(I18nInternalNS.ui.blockTunes.toggler, 'Click to tune'),
      {
        hidingDelay: 400,
      }
    );

    /**
     * Appending Toolbar components to itself
     */
    $.append(this.nodes.actions, this.makeToolbox());
    $.append(this.nodes.actions, this.Editor.BlockSettings.nodes.wrapper);

    /**
     * Append toolbar to the Editor
     */
    $.append(this.Editor.UI.nodes.wrapper, this.nodes.wrapper);
  }

  /**
   * Creates the Toolbox instance and return it's rendered element
   */
  private makeToolbox(): Element {
    /**
     * Make the Toolbox
     */
    this.toolboxInstance = new Toolbox({
      api: this.Editor.API.methods,
      tools: this.Editor.Tools.blockTools,
      i18nLabels: {
        filter: I18n.ui(I18nInternalNS.ui.toolbar.toolbox, 'Filter'),
        nothingFound: I18n.ui(I18nInternalNS.ui.toolbar.toolbox, 'Noting found'),
      },
    });

    this.toolboxInstance.on(ToolboxEvent.Opened, () => {
      this.Editor.UI.nodes.wrapper.classList.add(this.CSS.openedToolboxHolderModifier);
    });

    this.toolboxInstance.on(ToolboxEvent.Closed, () => {
      this.Editor.UI.nodes.wrapper.classList.remove(this.CSS.openedToolboxHolderModifier);
    });

    this.toolboxInstance.on(ToolboxEvent.BlockAdded, ({ block }: {block: BlockAPI }) => {
      const { BlockManager, Caret } = this.Editor;
      const newBlock = BlockManager.getBlockById(block.id);

      /**
       * If the new block doesn't contain inputs, insert the new paragraph below
       */
      if (newBlock.inputs.length === 0) {
        if (newBlock === BlockManager.lastBlock) {
          BlockManager.insertAtEnd();
          Caret.setToBlock(BlockManager.lastBlock);
        } else {
          Caret.setToBlock(BlockManager.nextBlock);
        }
      }
    });

    return this.toolboxInstance.make();
  }

  /**
   * Handler for Plus Button
   */
  private plusButtonClicked(): void {
    /**
     * We need to update Current Block because user can click on the Plus Button (thanks to appearing by hover) without any clicks on editor
     * In this case currentBlock will point last block
     */
    this.Editor.BlockManager.currentBlock = this.hoveredBlock;

    this.toolboxInstance.toggle();
  }

  /**
   * Enable bindings
   */
  private enableModuleBindings(): void {
    /**
     * Settings toggler
     *
     * mousedown is used because on click selection is lost in Safari and FF
     */
    this.readOnlyMutableListeners.on(this.nodes.settingsToggler, 'mousedown', (e) => {
      /**
       * Stop propagation to prevent block selection clearance
       *
       * @see UI.documentClicked
       */
      e.stopPropagation();

      this.settingsTogglerClicked();

      this.toolboxInstance.close();

      this.tooltip.hide(true);
    }, true);

    /**
     * Subscribe to the 'block-hovered' event if currenct view is not mobile
     *
     * @see https://github.com/codex-team/editor.js/issues/1972
     */
    if (!_.isMobileScreen()) {
      /**
       * Subscribe to the 'block-hovered' event
       */
      this.eventsDispatcher.on(this.Editor.UI.events.blockHovered, (data: {block: Block}) => {
        /**
         * Do not move toolbar if Block Settings or Toolbox opened
         */
        if (this.Editor.BlockSettings.opened || this.toolboxInstance.opened) {
          return;
        }

        this.moveAndOpen(data.block);
      });
    }
  }

  /**
   * Disable bindings
   */
  private disableModuleBindings(): void {
    this.readOnlyMutableListeners.clearAll();
  }

  /**
   * Clicks on the Block Settings toggler
   */
  private settingsTogglerClicked(): void {
    /**
     * We need to update Current Block because user can click on toggler (thanks to appearing by hover) without any clicks on editor
     * In this case currentBlock will point last block
     */
    this.Editor.BlockManager.currentBlock = this.hoveredBlock;

    if (this.Editor.BlockSettings.opened) {
      this.Editor.BlockSettings.close();
    } else {
      this.Editor.BlockSettings.open(this.hoveredBlock);
    }
  }

  /**
   * Draws Toolbar UI
   *
   * Toolbar contains BlockSettings and Toolbox.
   * That's why at first we draw its components and then Toolbar itself
   *
   * Steps:
   *  - Make Toolbar dependent components like BlockSettings, Toolbox and so on
   *  - Make itself and append dependent nodes to itself
   *
   */
  private drawUI(): void {
    /**
     * Make BlockSettings Panel
     */
    this.Editor.BlockSettings.make();

    /**
     * Make Toolbar
     */
    this.make();
  }

  /**
   * Removes all created and saved HTMLElements
   * It is used in Read-Only mode
   */
  private destroy(): void {
    this.removeAllNodes();
    if (this.toolboxInstance) {
      this.toolboxInstance.destroy();
    }
    this.tooltip.destroy();
  }
}<|MERGE_RESOLUTION|>--- conflicted
+++ resolved
@@ -267,20 +267,6 @@
      * Move Toolbar to the Top coordinate of Block
      */
     this.nodes.wrapper.style.top = `${Math.floor(toolbarY)}px`;
-<<<<<<< HEAD
-
-    /**
-     * Plus Button should be shown only for __empty__ __default__ block
-     *
-     * @todo remove methods for hiding/showing the Plus Button as well
-     */
-    // if (block.tool.isDefault && block.isEmpty) {
-    //   this.plusButton.show();
-    // } else {
-    //   this.plusButton.hide();
-    // }
-=======
->>>>>>> 70fd937a
 
     /**
      * Do not show Block Tunes Toggler near single and empty block
