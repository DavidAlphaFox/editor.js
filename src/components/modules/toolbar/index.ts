--- conflicted
+++ resolved
@@ -140,11 +140,8 @@
       plusButton: 'ce-toolbar__plus',
       plusButtonShortcut: 'ce-toolbar__plus-shortcut',
       settingsToggler: 'ce-toolbar__settings-btn',
-<<<<<<< HEAD
       settingsTogglerDragging: 'ce-toolbar__settings-btn-dragging',
-=======
       settingsTogglerHidden: 'ce-toolbar__settings-btn--hidden',
->>>>>>> 8bf4dcde
     };
   }
 
@@ -375,12 +372,7 @@
      *  - Remove Block Button
      *  - Settings Panel
      */
-<<<<<<< HEAD
-    this.nodes.blockActionsButtons = $.make('div', this.CSS.blockActionsButtons);
     this.nodes.settingsToggler = $.make('span', this.CSS.settingsToggler, { draggable: true });
-=======
-    this.nodes.settingsToggler = $.make('span', this.CSS.settingsToggler);
->>>>>>> 8bf4dcde
     const settingsIcon = $.svg('dots', 16, 16);
 
     $.append(this.nodes.settingsToggler, settingsIcon);
