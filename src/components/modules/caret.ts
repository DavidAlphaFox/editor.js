--- conflicted
+++ resolved
@@ -429,47 +429,13 @@
    *
    * @returns {boolean}
    */
-<<<<<<< HEAD
   public navigateNext(direction: 'down' | 'right'): boolean {
     const shouldNavigateToNext = this.isAtEnd || (direction === 'down' && !this.isLineExisted('next'));
     const next = shouldNavigateToNext && this.detectNextLinePosition();
-=======
-  public navigateNext(): boolean {
-    const { BlockManager } = this.Editor;
-    const { currentBlock, nextContentfulBlock } = BlockManager;
-    const { nextInput } = currentBlock;
-    const isAtEnd = this.isAtEnd;
->>>>>>> 145ece41
 
     if (next) {
       const offset = direction === 'down' ? next.offset : 0;
 
-<<<<<<< HEAD
-=======
-    if (!nextBlock && !nextInput) {
-      /**
-       * This code allows to exit from the last non-initial tool:
-       * https://github.com/codex-team/editor.js/issues/1103
-       */
-
-      /**
-       * 1. If there is a last block and it is default, do nothing
-       * 2. If there is a last block and it is non-default --> and caret not at the end <--, do nothing
-       *    (https://github.com/codex-team/editor.js/issues/1414)
-       */
-      if (currentBlock.tool.isDefault || !isAtEnd) {
-        return false;
-      }
-
-      /**
-       * If there is no nextBlock, but currentBlock is not default,
-       * insert new default block at the end and navigate to it
-       */
-      nextBlock = BlockManager.insertAtEnd();
-    }
-
-    if (isAtEnd) {
->>>>>>> 145ece41
       /** If next Tool`s input exists, focus on it. Otherwise set caret to the next Block */
       if (next.input) {
         this.setToInput(next.input, this.positions.DEFAULT, offset);
@@ -575,7 +541,7 @@
      * If there is no child node, append empty one
      */
     if (fragment.childNodes.length === 0) {
-      fragment.appendChild(new Text());
+      fragment.appendChild(new Text(''));
     }
 
     const lastChild = fragment.lastChild;
@@ -596,7 +562,7 @@
    * Detect an next line position from the caret position
    */
   private detectNextLinePosition(): Position | false {
-    const { BlockManager, Tools } = this.Editor;
+    const { BlockManager } = this.Editor;
 
     const nextInput = BlockManager.currentBlock.nextInput;
     let nextBlock = BlockManager.nextContentfulBlock;
@@ -607,7 +573,7 @@
        * This code allows to exit from the last non-initial tool:
        * https://github.com/codex-team/editor.js/issues/1103
        */
-      if (Tools.isDefault(BlockManager.currentBlock.tool)) {
+      if (BlockManager.currentBlock.tool.isDefault) {
         return false;
       }
 
