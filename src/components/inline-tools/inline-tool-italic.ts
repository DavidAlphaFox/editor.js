import $ from '../dom';
import { InlineTool, SanitizerConfig } from '../../../types';
import { IconItalic } from '@codexteam/icons';

/**
 * Italic Tool
 *
 * Inline Toolbar Tool
 *
 * Style selected text with italic
 */
export default class ItalicInlineTool implements InlineTool {
  /**
   * Specifies Tool as Inline Toolbar Tool
   *
   * @returns {boolean}
   */
  public static isInline = true;

  /**
   * Title for hover-tooltip
   */
  public static title = 'Italic';

  /**
   * Sanitizer Rule
   * Leave <i> tags
   *
   * @returns {object}
   */
  public static get sanitize(): SanitizerConfig {
    return {
      i: {},
    } as SanitizerConfig;
  }

  /**
   * Native Document's command that uses for Italic
   */
  private readonly commandName: string = 'italic';

  /**
   * Styles
   */
  private readonly CSS = {
    button: 'ce-inline-tool',
    buttonActive: 'ce-inline-tool--active',
    buttonModifier: 'ce-inline-tool--italic',
  };

  /**
   * Elements
   */
  private nodes: {button: HTMLButtonElement} = {
    button: null,
  };

  /**
   * Create button for Inline Toolbar
   */
  public render(): HTMLElement {
    this.nodes.button = document.createElement('button') as HTMLButtonElement;
    this.nodes.button.type = 'button';
    this.nodes.button.classList.add(this.CSS.button, this.CSS.buttonModifier);
<<<<<<< HEAD
    this.nodes.button.innerHTML = IconItalic;
=======
    // eslint-disable-next-line @typescript-eslint/no-magic-numbers
    this.nodes.button.appendChild($.svg('italic', 4, 11));
>>>>>>> f0f8f8fc

    return this.nodes.button;
  }

  /**
   * Wrap range with <i> tag
   */
  public surround(): void {
    document.execCommand(this.commandName);
  }

  /**
   * Check selection and set activated state to button if there are <i> tag
   */
  public checkState(): boolean {
    const isActive = document.queryCommandState(this.commandName);

    this.nodes.button.classList.toggle(this.CSS.buttonActive, isActive);

    return isActive;
  }

  /**
   * Set a shortcut
   */
  public get shortcut(): string {
    return 'CMD+I';
  }
}<|MERGE_RESOLUTION|>--- conflicted
+++ resolved
@@ -1,4 +1,3 @@
-import $ from '../dom';
 import { InlineTool, SanitizerConfig } from '../../../types';
 import { IconItalic } from '@codexteam/icons';
 
@@ -62,12 +61,7 @@
     this.nodes.button = document.createElement('button') as HTMLButtonElement;
     this.nodes.button.type = 'button';
     this.nodes.button.classList.add(this.CSS.button, this.CSS.buttonModifier);
-<<<<<<< HEAD
     this.nodes.button.innerHTML = IconItalic;
-=======
-    // eslint-disable-next-line @typescript-eslint/no-magic-numbers
-    this.nodes.button.appendChild($.svg('italic', 4, 11));
->>>>>>> f0f8f8fc
 
     return this.nodes.button;
   }
