.ce-toolbar {
  position: absolute;
  left: 0;
  right: 0;
  top: 0;
  transition: opacity 100ms ease;
  will-change: opacity, top;

  display: none;

  &--opened {
    display: block;
  }

  &__content {
    max-width: var(--content-width);
    margin: 0 auto;
    position: relative;
  }

  &__plus {
    @apply --toolbox-button;
    flex-shrink: 0;

    &-shortcut {
      opacity: 0.6;
      word-spacing: -2px;
      margin-top: 5px;
    }

    @media (--mobile){
      @apply --overlay-pane;
      position: static;
    }
  }

  /**
   * Block actions Zone
   * -------------------------
   */
  &__actions {
    position: absolute;
    right: 100%;
    opacity: 0;
    display: flex;
    padding-right: 5px;

    &--opened {
      opacity: 1;
    }

    @media (--mobile){
      right: auto;
    }
  }

  &__settings-btn {
    @apply --toolbox-button;

    margin-left: 5px;
    cursor: pointer;
    user-select: none;
<<<<<<< HEAD

  }

  &__settings-btn-dragging {
    opacity: 0;
  }
}
=======
>>>>>>> 8bf4dcde

    @media (--not-mobile){
      width: 18px;
    }

    &--hidden {
      display: none;
    }

    @media (--mobile){
      @apply --overlay-pane;
      position: static;
    }
  }
}

/**
 * Styles for Narrow mode
 */
.codex-editor--narrow .ce-toolbar__plus {
  @media (--not-mobile) {
    left: 5px;
  }
}<|MERGE_RESOLUTION|>--- conflicted
+++ resolved
@@ -60,16 +60,10 @@
     margin-left: 5px;
     cursor: pointer;
     user-select: none;
-<<<<<<< HEAD
 
-  }
-
-  &__settings-btn-dragging {
-    opacity: 0;
-  }
-}
-=======
->>>>>>> 8bf4dcde
+    &__settings-btn-dragging {
+      opacity: 0;
+    }
 
     @media (--not-mobile){
       width: 18px;
