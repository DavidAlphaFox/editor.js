--- conflicted
+++ resolved
@@ -5,11 +5,7 @@
 - `New` — *UI* — The Toolbox became vertical 🥳
 - `Improvement` — *UI* — the Plus button will always be shown (previously, it appears only for empty blocks)
 - `Improvement` — *Dev Example Page* - Server added to allow opening example page on other devices in network.
-<<<<<<< HEAD
-- `Fix` - `UI` - the Toolbar won't move on hover at mobile viewports. Resolves [#1972](https://github.com/codex-team/editor.js/issues/1972)
-=======
 - `Fix` — `UI` — the Toolbar won't move on hover at mobile viewports. Resolves [#1972](https://github.com/codex-team/editor.js/issues/1972)
->>>>>>> 8bf4dcde
 - `Fix` — `OnChange` event invocation after block insertion. [#1997](https://github.com/codex-team/editor.js/issues/1997)
 - `Fix` — `ReadOnly` — the `readonly.isEnabled` API getter now works correctly after `readonly.toggle()` calling. Resolves [#1822](https://github.com/codex-team/editor.js/issues/1822)
 - `Fix` — `Paste` — the inline HTML tags now will be preserved on pasting. [#1686](https://github.com/codex-team/editor.js/pull/1686)
