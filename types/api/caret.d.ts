--- conflicted
+++ resolved
@@ -1,8 +1,4 @@
-<<<<<<< HEAD
 import { BlockAPI } from './block';
-=======
-import { BlockAPI } from "./block";
->>>>>>> 29d68ecb
 
 /**
  * Describes Editor`s caret API
@@ -52,21 +48,13 @@
   /**
    * Sets caret to the Block
    *
-<<<<<<< HEAD
-   * @param blockOrIndex - either Block API object or Block index
-=======
    * @param blockOrIdOrIndex - BlockAPI or Block id or Block index
->>>>>>> 29d68ecb
    * @param position - position where to set caret
    * @param offset - caret offset
    *
    * @return {boolean}
    */
-<<<<<<< HEAD
-  setToBlock(index: BlockAPI | number, position?: 'end'|'start'|'default', offset?: number): boolean;
-=======
   setToBlock(blockOrIdOrIndex: BlockAPI | BlockAPI['id'] | number, position?: 'end'|'start'|'default', offset?: number): boolean;
->>>>>>> 29d68ecb
 
   /**
    * Sets caret to the Editor
