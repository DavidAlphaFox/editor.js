--- conflicted
+++ resolved
@@ -148,13 +148,9 @@
    *
    * @throws Error if conversion is not possible
    */
-<<<<<<< HEAD
-  convert(id: string, newType: string, dataOverrides?: BlockToolData): void;
+  convert(id: string, newType: string, dataOverrides?: BlockToolData): Promise<void>;
 
   areBlocksMergeable(targetBlock: BlockAPI, blockToMerge: BlockAPI): boolean;
 
   merge(targetBlock: BlockAPI, blockToMerge: BlockAPI, options?: { restoreCaret?: boolean }): Promise<void>;
-=======
-  convert(id: string, newType: string, dataOverrides?: BlockToolData): Promise<BlockAPI>;
->>>>>>> 29d68ecb
 }