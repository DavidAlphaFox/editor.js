<<<<<<< HEAD
import { BlockToolData } from '../tools';
=======
import type { BlockToolData } from '../tools';
>>>>>>> b619946e

/**
 * Config allows Tool to specify how it can be converted into/from another Tool
 */
export interface ConversionConfig {
  /**
   * How to import string to this Tool.
   *
   * Can be a String or Function:
   *
   * 1. String — the key of Tool data object to fill it with imported string on render.
   * 2. Function — method that accepts importing string and composes Tool data to render.
   */
  import?: ((data: string) => string) | string;

  /**
   * How to export this Tool to make other Block.
   *
   * Can be a String or Function:
   *
   * 1. String — which property of saved Tool data should be used as exported string.
   * 2. Function — accepts saved Tool data and create a string to export
   */
  export?: ((data: BlockToolData) => string) | string;
}<|MERGE_RESOLUTION|>--- conflicted
+++ resolved
@@ -1,8 +1,4 @@
-<<<<<<< HEAD
-import { BlockToolData } from '../tools';
-=======
 import type { BlockToolData } from '../tools';
->>>>>>> b619946e
 
 /**
  * Config allows Tool to specify how it can be converted into/from another Tool
